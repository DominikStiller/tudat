/*    Copyright (c) 2010-2016, Delft University of Technology
 *    All rigths reserved
 *
 *    This file is part of the Tudat. Redistribution and use in source and
 *    binary forms, with or without modification, are permitted exclusively
 *    under the terms of the Modified BSD license. You should have received
 *    a copy of the license with this file. If not, please or visit:
 *    http://tudat.tudelft.nl/LICENSE.
 */
#ifndef TUDAT_AERODYNAMICANGLECALCULATOR_H
#define TUDAT_AERODYNAMICANGLECALCULATOR_H

#include <vector>
#include <map>

#include <boost/function.hpp>
#include <boost/lambda/lambda.hpp>

#include <Eigen/Core>
#include <Eigen/Geometry>

#include "Tudat/Mathematics/BasicMathematics/linearAlgebraTypes.h"
#include "Tudat/Mathematics/BasicMathematics/mathematicalConstants.h"

namespace tudat
{

namespace reference_frames
{

//! Enum to define ids for various reference frames for calculating between inertial and body-fixed
//! frame, using transformation chain via aerodynamic frame.
enum AerodynamicsReferenceFrames
{
    inertial_frame = -1,
    corotating_frame = 0,
    vertical_frame = 1,
    trajectory_frame = 2,
    aerodynamic_frame = 3,
    body_frame = 4
};

//! Enum to define ids for various angles needed for converting between inertial and body-fixed
//! frame, using transformation chain via aerodynamic frame.
enum AerodynamicsReferenceFrameAngles
{
    latitude_angle = 0,
    longitude_angle = 1,
    heading_angle = 2,
    flight_path_angle = 3,
    angle_of_attack = 4,
    angle_of_sideslip = 5,
    bank_angle = 6
};

//! Object to calculate aerodynamic orientation angles from current vehicle state.
/*!
 *  Object to calculate aerodynamic orientation angles from current vehicle state.
 */
class AerodynamicAngleCalculator
{
public:

    //! Constructor
    /*!
     *  Constructor.
     *  \param bodyFixedStateFunction Vehicle state in a frame fixed w.r.t. the central body.  Note
     *  that this state is w.r.t. the body itself, not w.r.t. the local atmosphere
     *  \param angleOfAttackFunction Function to determine the angle of attack of the vehicle.
     *  \param angleOfSideslipFunction Function to determine the angle of sideslip of the vehicle.
     *  \param bankAngleFunction Function to determine the bank angle of the vehicle.
     *  \param calculateVerticalToAerodynamicFrame Boolean to determine whether to determine
     *  vertical <-> aerodynamic frame conversion when calling update function.
     */
    AerodynamicAngleCalculator(
            const boost::function< basic_mathematics::Vector6d( ) > bodyFixedStateFunction,
            const bool calculateVerticalToAerodynamicFrame = 0,
            const boost::function< double( ) > angleOfAttackFunction =
            boost::lambda::constant ( 0.0 ),
            const boost::function< double( ) > angleOfSideslipFunction =
            boost::lambda::constant ( 0.0 ),
            const boost::function< double( ) > bankAngleFunction =
            boost::lambda::constant ( 0.0 ),
            const boost::function< void( const double ) > angleUpdateFunction =
            boost::function< void( const double ) >( ) ):
        bodyFixedStateFunction_( bodyFixedStateFunction ),
        calculateVerticalToAerodynamicFrame_( calculateVerticalToAerodynamicFrame ),
        angleOfAttackFunction_( angleOfAttackFunction ),
        angleOfSideslipFunction_( angleOfSideslipFunction ),
        bankAngleFunction_( bankAngleFunction ),
        angleUpdateFunction_( angleUpdateFunction ){ }

    //! Function to update the orientation angles to the current state.
    /*!
     *  This function updates all requires orientation angles to the current state of the vehicle.
     *  The current state is retrieved from the bodyFixedStateFunction_ member variable
     *  function pointer.
     */
<<<<<<< HEAD
    void update( const bool updateBodyOrientation );
=======
    void update( const double currentTime = TUDAT_NAN );
>>>>>>> 86231b5a

    //! Function to get the rotation quaternion between two frames
    /*!
     * Function to get the rotation quaternion between two frames. This function uses the values
     * calculated by the previous call of the update( ) function.
     * \param originalFrame Id for 'current' frame
     * \param targetFrame Id for frame to which transformation object should transfrom a vector
     * (from originalFrame).
     * \return Rotation quaternion from originalFrame to targetFrame.
     */
    Eigen::Quaterniond getRotationQuaternionBetweenFrames(
            const AerodynamicsReferenceFrames originalFrame,
            const AerodynamicsReferenceFrames targetFrame );

    //! Function to get a single orientation angle.
    /*!
     * Function to get a single orientation angle, as calculated by previous call to update( )
     * function.
     * \param angleId Id of requested angle.
     * \return Value of requested angle.
     */
    double getAerodynamicAngle( const AerodynamicsReferenceFrameAngles angleId );

    void setOrientationAngleFunctions(
<<<<<<< HEAD
            const boost::function< double( ) > angleOfAttackFunction = boost::function< double( ) >( ),
            const boost::function< double( ) > angleOfSideslipFunction = boost::function< double( ) >( ),
            const boost::function< double( ) > bankAngleFunction =  boost::function< double( ) >( ) )
    {
        if( !angleOfAttackFunction.empty( ) )
        {
            angleOfAttackFunction_ = angleOfAttackFunction;
        }

        if( !angleOfSideslipFunction.empty( ) )
        {
            angleOfSideslipFunction_ = angleOfSideslipFunction;
        }

        if( !bankAngleFunction.empty( ) )
        {
            bankAngleFunction_ = bankAngleFunction;
        }
=======
            const boost::function< double( ) > angleOfAttackFunction =
            boost::lambda::constant ( 0.0 ),
            const boost::function< double( ) > angleOfSideslipFunction =
            boost::lambda::constant ( 0.0 ),
            const boost::function< double( ) > bankAngleFunction =
            boost::lambda::constant ( 0.0 ),
            const boost::function< void( const double ) > angleUpdateFunction =
            boost::function< void( const double ) >( ) )
    {
        angleOfAttackFunction_ = angleOfAttackFunction;
        angleOfSideslipFunction_ = angleOfSideslipFunction;
        bankAngleFunction_ = bankAngleFunction;
        angleUpdateFunction_ = angleUpdateFunction;
>>>>>>> 86231b5a
    }

private:

    //! Map of current angles, as calculated by previous call to update( ) function.
    std::map< AerodynamicsReferenceFrameAngles, double > currentAerodynamicAngles_;

    //! Map of current transformation quaternions, as calculated since previous call to update( )
    //! function.
    std::map< std::pair< AerodynamicsReferenceFrames, AerodynamicsReferenceFrames >,
    Eigen::Quaterniond > currentRotationMatrices_;

    //! Current body-fixed state of vehicle, as set by previous call to update( ).
    basic_mathematics::Vector6d currentBodyFixedState_;

    //! Vehicle state in a frame fixed w.r.t. the central body.
    /*!
     *  Vehicle state in a frame fixed w.r.t. the central body.
     *  Note that this state is w.r.t. the body itself, not w.r.t. the local atmosphere
     */
    boost::function< basic_mathematics::Vector6d( ) > bodyFixedStateFunction_;

    //! Boolean to determine whether to determine vertical <-> aerodynamic frame conversion
    //! when calling update function.
    bool calculateVerticalToAerodynamicFrame_;

    //! Function to determine the angle of attack of the vehicle.
    boost::function< double( ) > angleOfAttackFunction_;

    //! Function to determine the angle of sideslip of the vehicle.
    boost::function< double( ) > angleOfSideslipFunction_;

    //! Function to determine the bank angle of the vehicle.
    boost::function< double( ) > bankAngleFunction_;

    boost::function< void( const double ) > angleUpdateFunction_;



};

//! Get a function to transform aerodynamic force from local to propagation frame.
/*!
 *  Get a function to transform aerodynamic force from local to propagation frame. The returned
 *  function takes the force in the accelerationFrame, and returns this force in the
 *  propagationFrame.
 *  \param aerodynamicAngleCalculator Object to calculate aerodynamic angles and rotation
 *  quaternions.
 *  \param accelerationFrame Id of frame in which aerodynamic force is calculated
 *  \param bodyFixedToInertialFrameFunction Function to get the central-body corotating frame to
 *  inertial frame quaternion.
 *  \param propagationFrame Id of frame in which orbit propagation is done.
 *  \return Aerodynamic force conversion function.
 */
boost::function< Eigen::Vector3d( const Eigen::Vector3d& ) >
getAerodynamicForceTransformationFunction(
        const boost::shared_ptr< AerodynamicAngleCalculator > aerodynamicAngleCalculator,
        const AerodynamicsReferenceFrames accelerationFrame,
        const boost::function< Eigen::Quaterniond( ) > bodyFixedToInertialFrameFunction =
        boost::lambda::constant( Eigen::Quaterniond( Eigen::Matrix3d::Identity( ) ) ),
        const AerodynamicsReferenceFrames propagationFrame = inertial_frame);
} // namespace reference_frames

} // namespace tudat
#endif // TUDAT_AERODYNAMICANGLECALCULATOR_H<|MERGE_RESOLUTION|>--- conflicted
+++ resolved
@@ -21,6 +21,8 @@
 
 #include "Tudat/Mathematics/BasicMathematics/linearAlgebraTypes.h"
 #include "Tudat/Mathematics/BasicMathematics/mathematicalConstants.h"
+#include "Tudat/Astrodynamics/ReferenceFrames/referenceFrameTransformations.h"
+#include "Tudat/Astrodynamics/Ephemerides/rotationalEphemeris.h"
 
 namespace tudat
 {
@@ -53,11 +55,12 @@
     bank_angle = 6
 };
 
+
 //! Object to calculate aerodynamic orientation angles from current vehicle state.
 /*!
  *  Object to calculate aerodynamic orientation angles from current vehicle state.
  */
-class AerodynamicAngleCalculator
+class AerodynamicAngleCalculator: public DependentOrientationCalculator
 {
 public:
 
@@ -83,6 +86,7 @@
             boost::lambda::constant ( 0.0 ),
             const boost::function< void( const double ) > angleUpdateFunction =
             boost::function< void( const double ) >( ) ):
+        DependentOrientationCalculator( ),
         bodyFixedStateFunction_( bodyFixedStateFunction ),
         calculateVerticalToAerodynamicFrame_( calculateVerticalToAerodynamicFrame ),
         angleOfAttackFunction_( angleOfAttackFunction ),
@@ -90,17 +94,28 @@
         bankAngleFunction_( bankAngleFunction ),
         angleUpdateFunction_( angleUpdateFunction ){ }
 
+    Eigen::Quaterniond getDependentRotationToLocalFrame(
+                 const double currentTime )
+    {
+        update( currentTime, 1 );
+
+        return getRotationQuaternionBetweenFrames(
+                    inertial_frame, body_frame );
+    }
+
+    void updateCalculator(
+                 const double currentTime )
+    {
+        update( currentTime, true );
+    }
+
     //! Function to update the orientation angles to the current state.
     /*!
      *  This function updates all requires orientation angles to the current state of the vehicle.
      *  The current state is retrieved from the bodyFixedStateFunction_ member variable
      *  function pointer.
      */
-<<<<<<< HEAD
-    void update( const bool updateBodyOrientation );
-=======
-    void update( const double currentTime = TUDAT_NAN );
->>>>>>> 86231b5a
+    void update( const double currentTime, const bool updateBodyOrientation );
 
     //! Function to get the rotation quaternion between two frames
     /*!
@@ -125,10 +140,10 @@
     double getAerodynamicAngle( const AerodynamicsReferenceFrameAngles angleId );
 
     void setOrientationAngleFunctions(
-<<<<<<< HEAD
             const boost::function< double( ) > angleOfAttackFunction = boost::function< double( ) >( ),
             const boost::function< double( ) > angleOfSideslipFunction = boost::function< double( ) >( ),
-            const boost::function< double( ) > bankAngleFunction =  boost::function< double( ) >( ) )
+            const boost::function< double( ) > bankAngleFunction =  boost::function< double( ) >( ),
+            const boost::function< void( const double ) > angleUpdateFunction = boost::function< void( const double ) >( ) )
     {
         if( !angleOfAttackFunction.empty( ) )
         {
@@ -144,21 +159,12 @@
         {
             bankAngleFunction_ = bankAngleFunction;
         }
-=======
-            const boost::function< double( ) > angleOfAttackFunction =
-            boost::lambda::constant ( 0.0 ),
-            const boost::function< double( ) > angleOfSideslipFunction =
-            boost::lambda::constant ( 0.0 ),
-            const boost::function< double( ) > bankAngleFunction =
-            boost::lambda::constant ( 0.0 ),
-            const boost::function< void( const double ) > angleUpdateFunction =
-            boost::function< void( const double ) >( ) )
-    {
-        angleOfAttackFunction_ = angleOfAttackFunction;
-        angleOfSideslipFunction_ = angleOfSideslipFunction;
-        bankAngleFunction_ = bankAngleFunction;
-        angleUpdateFunction_ = angleUpdateFunction;
->>>>>>> 86231b5a
+
+        if( !bankAngleFunction.empty( ) )
+        {
+            angleUpdateFunction_ = angleUpdateFunction;
+        }
+
     }
 
 private:
@@ -195,8 +201,6 @@
     boost::function< double( ) > bankAngleFunction_;
 
     boost::function< void( const double ) > angleUpdateFunction_;
-
-
 
 };
 
@@ -219,7 +223,16 @@
         const AerodynamicsReferenceFrames accelerationFrame,
         const boost::function< Eigen::Quaterniond( ) > bodyFixedToInertialFrameFunction =
         boost::lambda::constant( Eigen::Quaterniond( Eigen::Matrix3d::Identity( ) ) ),
-        const AerodynamicsReferenceFrames propagationFrame = inertial_frame);
+        const AerodynamicsReferenceFrames propagationFrame = inertial_frame );
+
+void setAerodynamicDependentOrientationCalculatorClosure(
+            boost::shared_ptr< DependentOrientationCalculator > dependentOrientationCalculator,
+            boost::shared_ptr< AerodynamicAngleCalculator > aerodynamicAngleCalculator );
+
+void setAerodynamicDependentOrientationCalculatorClosure(
+            boost::shared_ptr< ephemerides::RotationalEphemeris > rotationalEphemeris,
+            boost::shared_ptr< AerodynamicAngleCalculator > aerodynamicAngleCalculator );
+
 } // namespace reference_frames
 
 } // namespace tudat
