/*    Copyright (c) 2010-2018, Delft University of Technology
 *    All rigths reserved
 *
 *    This file is part of the Tudat. Redistribution and use in source and
 *    binary forms, with or without modification, are permitted exclusively
 *    under the terms of the Modified BSD license. You should have received
 *    a copy of the license with this file. If not, please or visit:
 *    http://tudat.tudelft.nl/LICENSE.
 *
 */

#ifndef TUDAT_EPHEMERIS_H
#define TUDAT_EPHEMERIS_H

#include <memory>
#include <functional>

#include "Tudat/Astrodynamics/Ephemerides/ephemeris.h"
#include "Tudat/Mathematics/BasicMathematics/linearAlgebra.h"
#include "Tudat/Basics/basicTypedefs.h"
#include "Tudat/Astrodynamics/BasicAstrodynamics/timeConversions.h"
#include "Tudat/Basics/timeType.h"

namespace tudat
{

namespace ephemerides
{

//! Get relative state from body state function and central body state function
/*!
 * Get relative state from body state function and central body state function
 * \param stateFunction Function retrieving state of body
 * \param centralBodyStateFunction Function retrieving state of central body (in same frame as stateFunction)
 * \param time Time at which state functions are to be evaluated
 * \return Relative state of body w.r.t. central body at requested time.
 */
Eigen::Vector6d getDifferenceBetweenStates(
        const std::function< Eigen::Vector6d( const double ) > stateFunction,
        const std::function< Eigen::Vector6d( const double ) > centralBodyStateFunction,
        const double time );

//! Ephemeris base class.
/*!
 * Ephemeris base class.
 */
class Ephemeris
{
public:

    //! Constructor
    /*!
     *  Constructor, sets reference frame associated with ephemeris (default empty).
     *  \param referenceFrameOrigin Origin of reference frame (string identifier).
     *  \param referenceFrameOrientation Orientation of reference frame (string identifier).
     */
    Ephemeris( const std::string& referenceFrameOrigin = "",
               const std::string& referenceFrameOrientation = "" ):
        referenceFrameOrigin_( referenceFrameOrigin ),
        referenceFrameOrientation_( referenceFrameOrientation )
    { }

    //! Default destructor.
    /*!
     * Default destructor.
     */
    virtual ~Ephemeris( ) { }

    //! Get state from ephemeris.
    /*!
<<<<<<< HEAD
     * Returns state from ephemeris at given time.
=======
     * Returns state from ephemeris at given time
>>>>>>> 3d038cb1
     * \param secondsSinceEpoch Seconds since epoch at which ephemeris is to be evaluated.
     * \return State from ephemeris.
     */
    virtual Eigen::Vector6d getCartesianState(
            const double secondsSinceEpoch ) = 0;

    //! Get position from ephemeris.
    /*!
<<<<<<< HEAD
     * Returns position from ephemeris at given given.
=======
     * Returns position from ephemeris at given time.
>>>>>>> 3d038cb1
     * \param secondsSinceEpoch Seconds since epoch at which ephemeris is to be evaluated.
     * \return Position from ephemeris.
     */
    Eigen::Vector3d getCartesianPosition(
            const double secondsSinceEpoch )
    {
        return getCartesianState( secondsSinceEpoch ).segment( 0, 3 );
    }

    //! Get velocity from ephemeris.
    /*!
<<<<<<< HEAD
     * Returns velocity from ephemeris at given given.
=======
     * Returns velocity from ephemeris at given time.
>>>>>>> 3d038cb1
     * \param secondsSinceEpoch Seconds since epoch at which ephemeris is to be evaluated.
     * \return Velocity from ephemeris.
     */
    Eigen::Vector3d getCartesianVelocity(
            const double secondsSinceEpoch )
    {
        return getCartesianState( secondsSinceEpoch ).segment( 3, 3 );
    }

    //! Get state from ephemeris (with long double as state scalar).
    /*!
     * Returns state from ephemeris with long double as state scalar at given time. By default, this
     * function casts the double getCartesianState to long double. It may be overridden
     * by derived classes to make use of full long double computations.
     * \param secondsSinceEpoch Seconds since epoch at which ephemeris is to be evaluated.
     * \return State from ephemeris with long double as state scalar
     */
    virtual Eigen::Matrix< long double, 6, 1 > getCartesianLongState(
            const double secondsSinceEpoch )
    {
        return getCartesianState( secondsSinceEpoch ).cast< long double >( );
    }


    //! Get state from ephemeris (with double as state scalar and Time as time type).
    /*!
     * Returns state from ephemeris with double as state scalar at given time (as custom Time type). By default, this
     * function casts the double getCartesianState to double. It may be overridden
     * by derived classes.
     * \param currentTime Time at which state is to be evaluated
     * \return State from ephemeris with double as state scalar
     */
    virtual Eigen::Vector6d getCartesianStateFromExtendedTime(
            const Time& currentTime )
    {
        return getCartesianState( currentTime.getSeconds< double >( ) );
    }

    //! Get state from ephemeris (with long double as state scalar and Time as time type).
    /*!
     * Returns state from ephemeris with long double as state scalar at given time (as custom Time type). By default, this
     * function casts the double getCartesianState to long double. It may be overridden
     * by derived classes to make use of full long double computations.
     * \param currentTime Time at which state is to be evaluated
     * \return State from ephemeris with long double as state scalar
     */
    virtual Eigen::Matrix< long double, 6, 1 > getCartesianLongStateFromExtendedTime(
            const Time& currentTime )
    {
        return getCartesianLongState( currentTime.getSeconds< double >( ) );
    }

    //! Get state from ephemeris, with state scalar as template type.
    /*!
     * Returns state from ephemeris (state scalar as template type) at given time.
     * \param time Time at which ephemeris is to be evaluated
     * \return State from ephemeris with requested state scalar type.
     */
    template< typename StateScalarType, typename TimeType >
    Eigen::Matrix< StateScalarType, 6, 1 > getTemplatedStateFromEphemeris( const TimeType& time );

    //! Get reference frame origin.
    /*!
     * Returns reference frame origin as a string.
     * \return Reference frame origin.
     */
    std::string getReferenceFrameOrigin( ) { return referenceFrameOrigin_; }

    //! Get reference frame orientation.
    /*!
     * Returns the reference frame orientation as a string.
     * \return Reference frame orientation
     */
    std::string getReferenceFrameOrientation( ) { return referenceFrameOrientation_; }

protected:

    //! Reference frame origin.
    /*!
     * Reference frame origin. This identifier gives only the origin of the reference frame,
     * its orientation is defined by the referenceFrameOrientation_ variable.
     */
    std::string referenceFrameOrigin_;

    //! Reference frame orientation
    /*!
     * Reference frame orientation. This identifier gives only the orientation of the
     * reference frame, the origin is defined by the referenceFrameOrigin_ variable.
     */
    std::string referenceFrameOrientation_;

};

//! Typedef for shared-pointer to Ephemeris object.
typedef std::shared_ptr< Ephemeris > EphemerisPointer;

//! Function to compute the relative state from two state functions.
/*!
 *  Function to compute the relative state from two state functions.
 *  \param relativeState Relative state returned by stateFunctionOfBody w.r.t. state returned by stateFunctionOfCentralBody
 *  (returned by reference).
 *  \param stateFunctionOfBody Function returning state of body for which relative state is to be computed.
 *  \param stateFunctionOfCentralBody Function returning state of central body w.r.t. which the relative state is to be
 *  computed.
 */
void getRelativeState(
        Eigen::Vector6d& relativeState,
        const std::function< Eigen::Vector6d( ) > stateFunctionOfBody,
        const std::function< Eigen::Vector6d( ) > stateFunctionOfCentralBody );

} // namespace ephemerides

} // namespace tudat

#endif // TUDAT_EPHEMERIS_H<|MERGE_RESOLUTION|>--- conflicted
+++ resolved
@@ -68,11 +68,7 @@
 
     //! Get state from ephemeris.
     /*!
-<<<<<<< HEAD
-     * Returns state from ephemeris at given time.
-=======
      * Returns state from ephemeris at given time
->>>>>>> 3d038cb1
      * \param secondsSinceEpoch Seconds since epoch at which ephemeris is to be evaluated.
      * \return State from ephemeris.
      */
@@ -81,11 +77,7 @@
 
     //! Get position from ephemeris.
     /*!
-<<<<<<< HEAD
-     * Returns position from ephemeris at given given.
-=======
      * Returns position from ephemeris at given time.
->>>>>>> 3d038cb1
      * \param secondsSinceEpoch Seconds since epoch at which ephemeris is to be evaluated.
      * \return Position from ephemeris.
      */
@@ -97,11 +89,7 @@
 
     //! Get velocity from ephemeris.
     /*!
-<<<<<<< HEAD
-     * Returns velocity from ephemeris at given given.
-=======
      * Returns velocity from ephemeris at given time.
->>>>>>> 3d038cb1
      * \param secondsSinceEpoch Seconds since epoch at which ephemeris is to be evaluated.
      * \return Velocity from ephemeris.
      */
