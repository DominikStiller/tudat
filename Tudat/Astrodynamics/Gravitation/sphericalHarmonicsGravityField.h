--- conflicted
+++ resolved
@@ -267,19 +267,11 @@
                                             const double maximumOrder )
     {
         std::map< std::pair< int, int >, Eigen::Vector3d > dummyMap;
-<<<<<<< HEAD
-        return computeGeodesyNormalizedGravitationalAccelerationSum(
-                    bodyFixedPosition, gravitationalParameter_, referenceRadius_,
-                    cosineCoefficients_.block( 0, 0, maximumDegree, maximumOrder ),
-                    sineCoefficients_.block( 0, 0, maximumDegree, maximumOrder ), sphericalHarmonicsCache_,
-                    dummyMap );
-=======
 
         return computeGeodesyNormalizedGravitationalAccelerationSum(
                     bodyFixedPosition, gravitationalParameter_, referenceRadius_,
                     cosineCoefficients_.block( 0, 0, maximumDegree, maximumOrder ),
                     sineCoefficients_.block( 0, 0, maximumDegree, maximumOrder ), sphericalHarmonicsCache_, dummyMap );
->>>>>>> 6c37d349
     }
 
     //! Function to retrieve the tdentifier for body-fixed reference frame
