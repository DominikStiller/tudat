--- conflicted
+++ resolved
@@ -90,15 +90,11 @@
             linkEndIndices.push_back( 1 );
             break;
         default:
-<<<<<<< HEAD
-            std::cerr<<"Error, could not find link end type index for link end "<<linkEndType<<" of observable "<<observableType<<std::endl;
-=======
             std::string errorMessage =
                     "Error, could not find link end type index for link end " +
                     boost::lexical_cast< std::string >( linkEndType ) + " of observable " +
                     boost::lexical_cast< std::string >( observableType );
             throw std::runtime_error( errorMessage );
->>>>>>> 69911756
         }
         break;
     case angular_position:
@@ -111,15 +107,11 @@
             linkEndIndices.push_back( 1 );
             break;
         default:
-<<<<<<< HEAD
-            std::cerr<<"Error, could not find link end type index for link end "<<linkEndType<<" of observable "<<observableType<<std::endl;
-=======
             std::string errorMessage =
                     "Error, could not find link end type index for link end " +
                     boost::lexical_cast< std::string >( linkEndType ) + " of observable " +
                     boost::lexical_cast< std::string >( observableType );
             throw std::runtime_error( errorMessage );
->>>>>>> 69911756
         }
         break;
     case position_observable:
@@ -129,13 +121,6 @@
         }
         else
         {
-<<<<<<< HEAD
-            std::cerr<<"Error, could not find link end type index for link end "<<linkEndType<<" of observable "<<observableType<<std::endl;
-        }
-
-    default:
-        std::cerr<<"Error, could not find link end type index of observable "<<observableType<<std::endl;
-=======
             std::string errorMessage =
                     "Error, could not find link end type index for link end " +
                     boost::lexical_cast< std::string >( linkEndType ) + " of observable " +
@@ -148,7 +133,6 @@
                 "Error, could not find link end type index for link end types of observable " +
                 boost::lexical_cast< std::string >( observableType );
         throw std::runtime_error( errorMessage );
->>>>>>> 69911756
     }
 
     return linkEndIndices;
