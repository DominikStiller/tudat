/*    Copyright (c) 2010-2016, Delft University of Technology
 *    All rigths reserved
 *
 *    This file is part of the Tudat. Redistribution and use in source and
 *    binary forms, with or without modification, are permitted exclusively
 *    under the terms of the Modified BSD license. You should have received
 *    a copy of the license with this file. If not, please or visit:
 *    http://tudat.tudelft.nl/LICENSE.
 */

#include <boost/make_shared.hpp>
#include <boost/shared_ptr.hpp>
#include <boost/bind.hpp>

#include "Tudat/Astrodynamics/Aerodynamics/aerodynamics.h"
#include "Tudat/Astrodynamics/Aerodynamics/flightConditions.h"
#include "Tudat/Astrodynamics/Aerodynamics/standardAtmosphere.h"
#include "Tudat/Mathematics/BasicMathematics/mathematicalConstants.h"

namespace tudat
{

namespace aerodynamics
{

//! Constructor, sets objects and functions from which relevant environment and state variables
//! are retrieved.
FlightConditions::FlightConditions(
        const boost::shared_ptr< aerodynamics::AtmosphereModel > atmosphereModel,
        const boost::function< double( const Eigen::Vector3d ) > altitudeFunction,
        const boost::shared_ptr< AerodynamicCoefficientInterface > aerodynamicCoefficientInterface,
        const boost::shared_ptr< reference_frames::AerodynamicAngleCalculator >
        aerodynamicAngleCalculator ):
    atmosphereModel_( atmosphereModel ),
    altitudeFunction_( altitudeFunction ),
    aerodynamicCoefficientInterface_( aerodynamicCoefficientInterface ),
    aerodynamicAngleCalculator_( aerodynamicAngleCalculator ),currentAltitude_( TUDAT_NAN ),
    currentLatitude_( TUDAT_NAN ), currentLongitude_( TUDAT_NAN ), currentTime_( TUDAT_NAN )
{
    updateLatitudeAndLongitude_ = 0;

    bodyCenteredPseudoBodyFixedStateFunction_ = boost::bind(
                &reference_frames::AerodynamicAngleCalculator::getCurrentBodyFixedState, aerodynamicAngleCalculator_ );

    if( boost::dynamic_pointer_cast< aerodynamics::StandardAtmosphere >( atmosphereModel_ ) ==
            NULL )
    {
        throw std::runtime_error( "Error when making flight conditions, no atmosphere is found" );
    }

    if( updateLatitudeAndLongitude_ && aerodynamicAngleCalculator_== NULL )
    {
        throw std::runtime_error( "Error when making flight conditions, angles are to be updated, but no calculator is set" );
    }
}

//! Function to set custom dependency of aerodynamic coefficients
void FlightConditions::setAerodynamicCoefficientsIndependentVariableFunction(
        const AerodynamicCoefficientsIndependentVariables independentVariable,
        const boost::function< double( ) > coefficientDependency )
{
    if( ( independentVariable == mach_number_dependent ) ||
            ( independentVariable == angle_of_attack_dependent ) ||
            ( independentVariable == angle_of_sideslip_dependent ) )
    {
        throw std::runtime_error(
                    std::string( "Error when setting aerodynamic coefficient function dependency, value of parameter " ) +
                    boost::lexical_cast< std::string >( independentVariable ) +
                    std::string(", will not  be used." ) );
    }
    else
    {
        customCoefficientDependencies_[ independentVariable ] = coefficientDependency;
    }
}

//! Function to update all flight conditions.
void FlightConditions::updateConditions( const double currentTime )
{
    if( !( currentTime == currentTime_ ) )
    {
        currentTime_ = currentTime;

        // Update aerodynamic angles (but not angles w.r.t. body-fixed frame).
        if( aerodynamicAngleCalculator_!= NULL )
        {
            aerodynamicAngleCalculator_->update( currentTime, false );
        }

        // Calculate state of vehicle in global frame and corotating frame.
        currentBodyCenteredPseudoBodyFixedState_ = bodyCenteredPseudoBodyFixedStateFunction_( );

        // Calculate altitute and airspeed of vehicle.
        currentAltitude_ =
                altitudeFunction_( currentBodyCenteredPseudoBodyFixedState_.segment( 0, 3 ) );
        currentAirspeed_ = currentBodyCenteredPseudoBodyFixedState_.segment( 3, 3 ).norm( );



        // Update latitude and longitude (if required)
        if( updateLatitudeAndLongitude_ )
        {
            currentLatitude_ = aerodynamicAngleCalculator_->getAerodynamicAngle(
                        reference_frames::latitude_angle );
            currentLongitude_ = aerodynamicAngleCalculator_->getAerodynamicAngle(
                        reference_frames::longitude_angle );
        }

        // Update density
        currentDensity_ = atmosphereModel_->getDensity( currentAltitude_, currentLongitude_,
                                                        currentLatitude_, currentTime_ );

        updateAerodynamicCoefficientInput( );

        // Update angles from aerodynamic to body-fixed frame (if relevant).
        if( aerodynamicAngleCalculator_!= NULL )
        {
            aerodynamicAngleCalculator_->update( currentTime, true );
            updateAerodynamicCoefficientInput( );
        }

        // Update aerodynamic coefficients.
        aerodynamicCoefficientInterface_->updateCurrentCoefficients(
                    aerodynamicCoefficientIndependentVariables_ );
    }
}

void FlightConditions::updateAerodynamicCoefficientInput( )
{
    aerodynamicCoefficientIndependentVariables_.clear( );

    // Calculate independent variables for aerodynamic coefficients.
    for( unsigned int i = 0; i < aerodynamicCoefficientInterface_->
         getNumberOfIndependentVariables( ); i++ )
    {
        switch( aerodynamicCoefficientInterface_->getIndependentVariableName( i ) )
        {
        //Calculate Mach number if needed.
        case mach_number_dependent:
            aerodynamicCoefficientIndependentVariables_.push_back(
                        aerodynamics::computeMachNumber(
                        currentAirspeed_, atmosphereModel_->getSpeedOfSound(
                            currentAltitude_, currentLongitude_, currentLatitude_, currentTime_ ) ) );
            break;
        //Get angle of attack if needed.
        case angle_of_attack_dependent:

            if( aerodynamicAngleCalculator_== NULL )
            {
                throw std::runtime_error( "Error, aerodynamic angle calculator is null, but require angle of attack" );
            }
            aerodynamicCoefficientIndependentVariables_.push_back(
                        aerodynamicAngleCalculator_->getAerodynamicAngle(
                            reference_frames::angle_of_attack ) );
            break;
        //Get angle of sideslip if needed.
        case angle_of_sideslip_dependent:
            if( aerodynamicAngleCalculator_== NULL )
            {
                throw std::runtime_error( "Error, aerodynamic angle calculator is null, but require angle of sideslip" );
            }
            aerodynamicCoefficientIndependentVariables_.push_back(
                        aerodynamicAngleCalculator_->getAerodynamicAngle(
                            reference_frames::angle_of_sideslip ) );
            break;
        default:
            if( customCoefficientDependencies_.count(
                        aerodynamicCoefficientInterface_->getIndependentVariableName( i ) ) == 0 )
            {
                throw std::runtime_error( "Error, did not recognize aerodynamic coefficient dependency "
                                          + boost::lexical_cast< std::string >(
                                              aerodynamicCoefficientInterface_->getIndependentVariableName( i ) ) );
            }
            else
            {
                aerodynamicCoefficientIndependentVariables_.push_back(
                            customCoefficientDependencies_.at(
                                aerodynamicCoefficientInterface_->getIndependentVariableName( i ) )( ) );
            }
        }
    }
}

<<<<<<< HEAD
}
=======
//! Function to set the angle of attack to trimmed conditions.
boost::shared_ptr< TrimOrientationCalculator > setTrimmedConditions(
        const boost::shared_ptr< FlightConditions > flightConditions )
{
    // Create trim object.
    boost::shared_ptr< TrimOrientationCalculator > trimOrientation =
            boost::make_shared< TrimOrientationCalculator >(
                flightConditions->getAerodynamicCoefficientInterface( ) );

    // Create angle-of-attack function from trim object.
    boost::function< std::vector< double >( ) > untrimmedIndependentVariablesFunction =
            boost::bind( &FlightConditions::getAerodynamicCoefficientIndependentVariables,
                         flightConditions );
    flightConditions->getAerodynamicAngleCalculator( )->setOrientationAngleFunctions(
                boost::bind( &TrimOrientationCalculator::findTrimAngleOfAttackFromFunction, trimOrientation,
                             untrimmedIndependentVariablesFunction ) );

    return trimOrientation;
}

>>>>>>> 69785196

} // namespace aerodynamics

} // namespace tudat<|MERGE_RESOLUTION|>--- conflicted
+++ resolved
@@ -181,9 +181,6 @@
     }
 }
 
-<<<<<<< HEAD
-}
-=======
 //! Function to set the angle of attack to trimmed conditions.
 boost::shared_ptr< TrimOrientationCalculator > setTrimmedConditions(
         const boost::shared_ptr< FlightConditions > flightConditions )
@@ -204,8 +201,6 @@
     return trimOrientation;
 }
 
->>>>>>> 69785196
-
 } // namespace aerodynamics
 
 } // namespace tudat