--- conflicted
+++ resolved
@@ -93,11 +93,8 @@
     set(CMAKE_CXX_FLAGS_RELEASE        "-O2 -DNDEBUG")
     set(CMAKE_CXX_FLAGS_DEBUG          "-g")
 
-<<<<<<< HEAD
-    set(CMAKE_CXX_FLAGS "${CMAKE_CXX_FLAGS} -Woverloaded-virtual -Wold-style-cast -Wnon-virtual-dtor -ftemplate-backtrace-limit=0")
-=======
-    set(CMAKE_CXX_FLAGS "${CMAKE_CXX_FLAGS} -Wextra -Wno-unused-parameter -Woverloaded-virtual -Wold-style-cast -Wnon-virtual-dtor")
->>>>>>> 4fa5a7a9
+
+    set(CMAKE_CXX_FLAGS "${CMAKE_CXX_FLAGS} -Wextra -Wno-unused-parameter -Woverloaded-virtual -Wold-style-cast -Wnon-virtual-dtor -ftemplate-backtrace-limit=0")
 
     # MinGW fixes
     if( MINGW AND CMAKE_CXX_COMPILER_VERSION VERSION_LESS 4.9)
