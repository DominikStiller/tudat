--- conflicted
+++ resolved
@@ -143,11 +143,7 @@
  * SGP or SDP models (near-Earth resp. deep space) with the given two-line elements (TLE).
  * This function serves as a wrapper for the ev2lin_ function in CSpice.
  * @param epoch Time in seconds since J2000 at which the state is to be retrieved.
-<<<<<<< HEAD
- * @param elements
-=======
  * @param tle Shared pointer to a Tle object containing the SGP/SDP model parameters as derived from the element set.
->>>>>>> 7ff56e1f
  * @return Cartesian state vector (x, y, z, position + velocity).
  */
 Eigen::Vector6d getCartesianStateFromTleAtEpoch( double epoch, std::shared_ptr< Tle > tle );
