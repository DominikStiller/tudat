/*    Copyright (c) 2010-2017, Delft University of Technology
 *    All rigths reserved
 *
 *    This file is part of the Tudat. Redistribution and use in source and
 *    binary forms, with or without modification, are permitted exclusively
 *    under the terms of the Modified BSD license. You should have received
 *    a copy of the license with this file. If not, please or visit:
 *    http://tudat.tudelft.nl/LICENSE.
 */

#include "Tudat/SimulationSetup/PropagationSetup/propagationPatchedConicFullProblem.h"
#include "Tudat/SimulationSetup/PropagationSetup/propagationLambertTargeterFullProblem.h"
#include "Tudat/Astrodynamics/TrajectoryDesign/exportTrajectory.h"

#include <Tudat/InputOutput/basicInputOutput.h>
#include <tudatExampleApplications/satellitePropagatorExamples/SatellitePropagatorExamples/applicationOutput.h>
#include <Tudat/SimulationSetup/tudatSimulationHeader.h>

#include "Tudat/Astrodynamics/TrajectoryDesign/captureLeg.h"
#include "Tudat/Astrodynamics/TrajectoryDesign/departureLegMga.h"
#include "Tudat/Astrodynamics/TrajectoryDesign/departureLegMga1DsmPosition.h"
#include "Tudat/Astrodynamics/TrajectoryDesign/departureLegMga1DsmVelocity.h"
#include "Tudat/Astrodynamics/TrajectoryDesign/planetTrajectory.h"
#include "Tudat/Astrodynamics/TrajectoryDesign/swingbyLegMga.h"
#include "Tudat/Astrodynamics/TrajectoryDesign/swingbyLegMga1DsmPosition.h"
#include "Tudat/Astrodynamics/TrajectoryDesign/swingbyLegMga1DsmVelocity.h"
#include "Tudat/Astrodynamics/TrajectoryDesign/trajectory.h"

namespace tudat
{

namespace propagators
{


//! Function to setup a body map corresponding to the assumptions of a patched conics trajectory,
//! using default ephemerides for the central and transfer bodies.
simulation_setup::NamedBodyMap setupBodyMapFromEphemeridesForPatchedConicsTrajectory(
        const std::string& nameCentralBody,
        const std::string& nameBodyToPropagate,
        const std::vector< std::string >& nameTransferBodies)
{
    spice_interface::loadStandardSpiceKernels( );

    // Create central and transfer bodies.
    std::vector< std::string > bodiesToCreate;
    bodiesToCreate.push_back( nameCentralBody );
    for ( unsigned int i = 0 ; i < nameTransferBodies.size() ; i++ ){
        bodiesToCreate.push_back( nameTransferBodies[i] );
    }


    std::map< std::string, std::shared_ptr< simulation_setup::BodySettings > > bodySettings =
            simulation_setup::getDefaultBodySettings( bodiesToCreate );

    std::string frameOrigin = "SSB";
    std::string frameOrientation = "ECLIPJ2000";


    // Define central body ephemeris settings.
    bodySettings[ nameCentralBody ]->ephemerisSettings = std::make_shared< simulation_setup::ConstantEphemerisSettings >(
                ( Eigen::Vector6d( ) << 0.0, 0.0, 0.0, 0.0, 0.0, 0.0 ).finished( ), frameOrigin, frameOrientation );

    bodySettings[ nameCentralBody ]->ephemerisSettings->resetFrameOrientation( frameOrientation );
    bodySettings[ nameCentralBody ]->rotationModelSettings->resetOriginalFrame( frameOrientation );


    // Create body map.
    simulation_setup::NamedBodyMap bodyMap = createBodies( bodySettings );


    // Define body to propagate.
    bodyMap[ nameBodyToPropagate ] = std::make_shared< simulation_setup::Body >( );
    bodyMap[ nameBodyToPropagate ]->setEphemeris( std::make_shared< ephemerides::TabulatedCartesianEphemeris< > >(
                                                      std::shared_ptr< interpolators::OneDimensionalInterpolator
                                                      < double, Eigen::Vector6d > >( ), frameOrigin, frameOrientation ) );


    setGlobalFrameBodyEphemerides( bodyMap, frameOrigin, frameOrientation );


    return bodyMap;
}



//! Function to setup a body map corresponding to the assumptions of the patched conics trajectory,
//! the ephemerides of the transfer bodies being provided as inputs.
simulation_setup::NamedBodyMap setupBodyMapFromUserDefinedEphemeridesForPatchedConicsTrajectory(const std::string& nameCentralBody,
                                                                                                const std::string& nameBodyToPropagate,
                                                                                                const std::vector< std::string >& nameTransferBodies,
                                                                                                const std::vector< ephemerides::EphemerisPointer >& ephemerisVectorTransferBodies,
                                                                                                const std::vector< double >& gravitationalParametersTransferBodies)
{

    spice_interface::loadStandardSpiceKernels( );


    // Create central body object.
    std::vector< std::string > bodiesToCreate;
    bodiesToCreate.push_back( nameCentralBody );

    std::map< std::string, std::shared_ptr< simulation_setup::BodySettings > > bodySettings =
            simulation_setup::getDefaultBodySettings( bodiesToCreate );

    std::string frameOrigin = "SSB";
    std::string frameOrientation = "J2000";

    // Define central body ephemeris settings.
    bodySettings[ nameCentralBody ]->ephemerisSettings = std::make_shared< simulation_setup::ConstantEphemerisSettings >(
                ( Eigen::Vector6d( ) << 0.0, 0.0, 0.0, 0.0, 0.0, 0.0 ).finished( ), frameOrigin, frameOrientation );

    bodySettings[ nameCentralBody ]->ephemerisSettings->resetFrameOrientation( frameOrientation );
    bodySettings[ nameCentralBody ]->rotationModelSettings->resetOriginalFrame( frameOrientation );


    // Create body map.
    simulation_setup::NamedBodyMap bodyMap = createBodies( bodySettings );

    bodyMap[ nameBodyToPropagate ] = std::make_shared< simulation_setup::Body >( );
    bodyMap[ nameBodyToPropagate ]->setEphemeris( std::make_shared< ephemerides::TabulatedCartesianEphemeris< > >(
                                                      std::shared_ptr< interpolators::OneDimensionalInterpolator
                                                      < double, Eigen::Vector6d > >( ), frameOrigin, frameOrientation ) );


    // Define ephemeris and gravity field for the transfer bodies.
    for ( unsigned int i = 0 ; i < nameTransferBodies.size() ; i++){

        bodyMap[ nameTransferBodies[i] ] = std::make_shared< simulation_setup::Body >( );
        bodyMap[ nameTransferBodies[i] ]->setEphemeris( ephemerisVectorTransferBodies[i] );
        bodyMap[ nameTransferBodies[i] ]->setGravityFieldModel( simulation_setup::createGravityFieldModel(
                                                                    std::make_shared< simulation_setup::CentralGravityFieldSettings >( gravitationalParametersTransferBodies[i] ),
                                                                    nameTransferBodies[i] ) );
    }

    setGlobalFrameBodyEphemerides( bodyMap, frameOrigin, frameOrientation );

    return bodyMap;

}



//! Function to directly setup a vector of acceleration maps for a patched conics trajectory.
std::vector < basic_astrodynamics::AccelerationMap > setupAccelerationMapPatchedConicsTrajectory(
        const double numberOfLegs,
        const std::string& nameCentralBody,
        const std::string& nameBodyToPropagate,
        const simulation_setup::NamedBodyMap& bodyMap )
{

    std::vector< basic_astrodynamics::AccelerationMap > accelerationMapsVector;

    for (int i = 0 ; i < numberOfLegs ; i++){

        accelerationMapsVector.push_back( setupAccelerationMapLambertTargeter(nameCentralBody, nameBodyToPropagate, bodyMap) );

    }

    return accelerationMapsVector;

}




//! Function to create the trajectory from the body map.
transfer_trajectories::Trajectory createTransferTrajectoryObject(
        const simulation_setup::NamedBodyMap& bodyMap,
        const std::vector< std::string >& transferBodyOrder,
        const std::string& centralBody,
        const std::vector< transfer_trajectories::TransferLegType >& transferLegTypes,
        const std::vector< double > trajectoryIndependentVariables,
        const std::vector< double > minimumPericenterRadii,
        const bool includeDepartureDeltaV,
        const double departureSemiMajorAxis,
        const double departureEccentricity,
        const bool includeArrivalDeltaV,
        const double arrivalSemiMajorAxis,
        const double arrivalEccentricity )
{
    int numberOfLegs = transferBodyOrder.size( );

    std::vector< ephemerides::EphemerisPointer > ephemerisVector;
    Eigen::VectorXd gravitationalParameterVector = Eigen::VectorXd::Zero( transferBodyOrder.size( ) );

    for( unsigned int i = 0; i < transferBodyOrder.size( ); i++ )
    {
        if( bodyMap.count( transferBodyOrder.at( i ) ) != 0 )
        {
            ephemerisVector.push_back( bodyMap.at( transferBodyOrder.at( i ) )->getEphemeris( ) );
            gravitationalParameterVector( i ) =
                    bodyMap.at( transferBodyOrder.at( i ) )->getGravityFieldModel( )->getGravitationalParameter( );

        }
    }

    double centralBodyGravitationalParameter = TUDAT_NAN;
    if( bodyMap.count( centralBody ) != 0 )
    {
        centralBodyGravitationalParameter = bodyMap.at( centralBody )->getGravityFieldModel( )->getGravitationalParameter( );
    }
    else
    {
        throw std::runtime_error( "Error, central body " + centralBody + " not found when creating transfer trajectory object" );
    }

    Eigen::VectorXd semiMajorAxesVector =
            ( Eigen::VectorXd( 2 ) << departureSemiMajorAxis, arrivalSemiMajorAxis ).finished( );
    Eigen::VectorXd eccentricityVector =
            ( Eigen::VectorXd( 2 ) << departureEccentricity, arrivalEccentricity ).finished( );

    return transfer_trajectories::Trajectory(
                numberOfLegs, transferLegTypes, ephemerisVector, gravitationalParameterVector,
                utilities::convertStlVectorToEigenVector( trajectoryIndependentVariables ), centralBodyGravitationalParameter,
                utilities::convertStlVectorToEigenVector( minimumPericenterRadii ),
                semiMajorAxesVector, eccentricityVector, includeDepartureDeltaV, includeArrivalDeltaV );

}



//! Function to calculate the patched conics trajectory and to propagate the corresponding full problem.
void fullPropagationPatchedConicsTrajectory(
        simulation_setup::NamedBodyMap& bodyMap,
        const std::vector< basic_astrodynamics::AccelerationMap >& accelerationMap,
        const std::vector< std::string >& transferBodyOrder,
        const std::string& centralBody,
        const std::string& bodyToPropagate,
        const std::vector< transfer_trajectories::TransferLegType>& legTypeVector,
        const std::vector< double >& trajectoryVariableVector,
        const std::vector< double >& minimumPericenterRadiiVector,
        const std::vector< double >& semiMajorAxesVector,
        const std::vector< double >& eccentricitiesVector,
        const std::vector< std::pair< std::shared_ptr< propagators::TranslationalStatePropagatorSettings< double > >,
        std::shared_ptr< propagators::TranslationalStatePropagatorSettings< double > > > > propagatorSettings,
        const std::shared_ptr< numerical_integrators::IntegratorSettings< double > >& integratorSettings,
        std::map< int, std::map< double, Eigen::Vector6d > >& lambertTargeterResultForEachLeg,
        std::map< int, std::map< double, Eigen::Vector6d > >& fullProblemResultForEachLeg)
{

    int numberOfLegs = legTypeVector.size();

    // Define the patched conic trajectory from the body map.
    transfer_trajectories::Trajectory trajectory = propagators::createTransferTrajectoryObject(
                bodyMap, transferBodyOrder, centralBody, legTypeVector, trajectoryVariableVector, minimumPericenterRadiiVector, true,
                semiMajorAxesVector[0], eccentricitiesVector[0], true, semiMajorAxesVector[1], eccentricitiesVector[1]);



    // Clear output maps.
    lambertTargeterResultForEachLeg.clear();
    fullProblemResultForEachLeg.clear();

    // Calculate the trajectory.
    std::vector< Eigen::Vector3d > positionVector;
    std::vector< double > timeVector;
    std::vector< double > deltaVVector;
    double totalDeltaV;

    trajectory.calculateTrajectory( totalDeltaV );
    trajectory.maneuvers( positionVector, timeVector, deltaVVector );



    // Include manoeuvres between transfer bodies when required
    //            (considering that a deep space manoeuvre divides a leg into two smaller ones).
    std::vector< std::string > bodiesAndManoeuvresOrder;

    int counterDSMs = 1;
    for (int i = 0 ; i < numberOfLegs ; i++)
    {
        bodiesAndManoeuvresOrder.push_back(transferBodyOrder[i]);

        if (legTypeVector[i] != transfer_trajectories::mga_Departure && legTypeVector[i] != transfer_trajectories::mga_Swingby)
        {
            bodiesAndManoeuvresOrder.push_back("DSM" + std::to_string(counterDSMs));

            counterDSMs++;
        }
    }

<<<<<<< HEAD
    // Compute swing-by (or DSM) time and corresponding time of flight for each leg.
    double timeOfFlight;
    int counterLegTotal = 0;
=======


    int counterLegs = 0;
>>>>>>> d7badb66
    int counterLegWithDSM = 0;

    Eigen::Vector3d velocityBeforeArrival;

<<<<<<< HEAD
    for (int i = 0 ; i < numberOfLegs - 1 ; i ++)
    {
        if (legTypeVector[i] == transfer_trajectories::mga_Departure || legTypeVector[i] == transfer_trajectories::mga_Swingby )
        {
            timeOfFlight = trajectoryVariableVector[1 + counterLegTotal];
            timeOfFlightVector.push_back( timeOfFlight );
=======
    Eigen::Vector3d departureBodyPosition;
    Eigen::Vector3d departureBodyVelocity;
    Eigen::Vector3d velocityAfterDeparture;

    for (int i = 0 ; i < numberOfLegs - 1 ; i++){

        if (legTypeVector[i] == transfer_trajectories::mga_Departure || legTypeVector[i] == transfer_trajectories::mga_Swingby){
>>>>>>> d7badb66

            std::vector< std::string > departureAndArrivalBodies;
            departureAndArrivalBodies.push_back( bodiesAndManoeuvresOrder[counterLegs] );
            departureAndArrivalBodies.push_back( bodiesAndManoeuvresOrder[counterLegs+1]);

            // Compute the difference in state between the full problem and the Lambert targeter solution for the current leg.
            std::map< double, Eigen::Vector6d > lambertTargeterResultCurrentLeg;
            std::map< double, Eigen::Vector6d > fullProblemResultCurrentLeg;

            propagators::propagateMgaWithoutDsmAndFullProblem(bodyMap, accelerationMap[i], departureAndArrivalBodies, centralBody,
                         bodyToPropagate, positionVector[counterLegs], positionVector[counterLegs+1], timeVector[counterLegs], timeVector[counterLegs+1]
                         - timeVector[counterLegs], propagatorSettings[counterLegs], integratorSettings, lambertTargeterResultCurrentLeg,
                         fullProblemResultCurrentLeg);

            lambertTargeterResultForEachLeg[counterLegs] = lambertTargeterResultCurrentLeg;
            fullProblemResultForEachLeg[counterLegs] = fullProblemResultCurrentLeg;

            counterLegs++;

        }
<<<<<<< HEAD
        // If a DSM is performed in the current leg
        else
        {
            // First part of the leg (from departure to DSM)
            timeOfFlight = trajectoryVariableVector[numberOfLegs + 1 + counterLegWithDSM * 4]
                    * trajectoryVariableVector[counterLegTotal + 1];
            timeOfFlightVector.push_back( timeOfFlight );
=======

        if ( legTypeVector[i] == transfer_trajectories::mga1DsmVelocity_Departure || legTypeVector[i] == transfer_trajectories::mga1DsmVelocity_Swingby ){

        std::vector< std::string > departureAndArrivalBodies;
        departureAndArrivalBodies.push_back( bodiesAndManoeuvresOrder[counterLegs] );
        departureAndArrivalBodies.push_back( bodiesAndManoeuvresOrder[counterLegs+2]);

        std::vector< double > trajectoryVariableVectorLeg;
        trajectoryVariableVectorLeg.push_back( trajectoryVariableVector[ numberOfLegs + 1 + (counterLegWithDSM * 4) ] );
        trajectoryVariableVectorLeg.push_back( trajectoryVariableVector[ numberOfLegs + 2 + (counterLegWithDSM * 4) ] );
        trajectoryVariableVectorLeg.push_back( trajectoryVariableVector[ numberOfLegs + 3 + (counterLegWithDSM * 4) ] );
        trajectoryVariableVectorLeg.push_back( trajectoryVariableVector[ numberOfLegs + 4 + (counterLegWithDSM * 4) ] );

        std::map< double, Eigen::Vector6d > patchedConicsResultFromDepartureToDsm;
        std::map< double, Eigen::Vector6d > fullProblemResultFromDepartureToDsm;
        std::map< double, Eigen::Vector6d > patchedConicsResultFromDsmToArrival;
        std::map< double, Eigen::Vector6d > fullProblemResultFromDsmToArrival;

        propagators::propagateMga1DsmVelocityAndFullProblem( bodyMap, accelerationMap[i], departureAndArrivalBodies,
               bodiesAndManoeuvresOrder[counterLegs+1], centralBody, bodyToPropagate, positionVector[counterLegs], positionVector[counterLegs+1],
               positionVector[counterLegs+2], timeVector[counterLegs], timeVector[counterLegs+1], timeVector[counterLegs+2],
               legTypeVector[i], trajectoryVariableVectorLeg,
               propagatorSettings[counterLegs], propagatorSettings[counterLegs+1], integratorSettings, patchedConicsResultFromDepartureToDsm,
               fullProblemResultFromDepartureToDsm, patchedConicsResultFromDsmToArrival, fullProblemResultFromDsmToArrival, velocityBeforeArrival,
               velocityAfterDeparture, semiMajorAxesVector[0], eccentricitiesVector[0]);

        // results of the first part of the leg (from departure body to DSM)
        lambertTargeterResultForEachLeg[counterLegs] = patchedConicsResultFromDepartureToDsm;
        fullProblemResultForEachLeg[counterLegs] = fullProblemResultFromDepartureToDsm;
        counterLegs++;

        // results of the second part of the leg (from DSM to arrival body)
        lambertTargeterResultForEachLeg[counterLegs] = patchedConicsResultFromDsmToArrival;
        fullProblemResultForEachLeg[counterLegs] = fullProblemResultFromDsmToArrival;
        counterLegs++;
        counterLegWithDSM++;

        }



        if (legTypeVector[i] == transfer_trajectories::mga1DsmPosition_Departure
                        || legTypeVector[i] == transfer_trajectories::mga1DsmPosition_Swingby) {


>>>>>>> d7badb66

            std::vector< std::string > departureAndArrivalBodies;
            departureAndArrivalBodies.push_back( bodiesAndManoeuvresOrder[counterLegs] );
            departureAndArrivalBodies.push_back( bodiesAndManoeuvresOrder[counterLegs+2]);

            std::vector< double > trajectoryVariableVectorLeg;
            trajectoryVariableVectorLeg.push_back( trajectoryVariableVector[ numberOfLegs + 1 + (counterLegWithDSM * 4) ] );
            trajectoryVariableVectorLeg.push_back( trajectoryVariableVector[ numberOfLegs + 2 + (counterLegWithDSM * 4) ] );
            trajectoryVariableVectorLeg.push_back( trajectoryVariableVector[ numberOfLegs + 3 + (counterLegWithDSM * 4) ] );
            trajectoryVariableVectorLeg.push_back( trajectoryVariableVector[ numberOfLegs + 4 + (counterLegWithDSM * 4) ] );

            std::map< double, Eigen::Vector6d > patchedConicsResultFromDepartureToDsm;
            std::map< double, Eigen::Vector6d > fullProblemResultFromDepartureToDsm;
            std::map< double, Eigen::Vector6d > patchedConicsResultFromDsmToArrival;
            std::map< double, Eigen::Vector6d > fullProblemResultFromDsmToArrival;

            propagators::propagateMga1DsmPositionAndFullProblem( bodyMap, accelerationMap[i], departureAndArrivalBodies,
                   bodiesAndManoeuvresOrder[counterLegs+1], centralBody, bodyToPropagate, positionVector[counterLegs], positionVector[counterLegs+1],
                   positionVector[counterLegs+2], timeVector[counterLegs], timeVector[counterLegs+1], timeVector[counterLegs+2],
                   legTypeVector[i], trajectoryVariableVectorLeg,
                   propagatorSettings[counterLegs], propagatorSettings[counterLegs+1], integratorSettings, patchedConicsResultFromDepartureToDsm,
                   fullProblemResultFromDepartureToDsm, patchedConicsResultFromDsmToArrival, fullProblemResultFromDsmToArrival, velocityBeforeArrival,
                   velocityAfterDeparture, minimumPericenterRadiiVector[i], semiMajorAxesVector[0], eccentricitiesVector[0]);

            // results of the first part of the leg (from departure body to DSM)
            lambertTargeterResultForEachLeg[counterLegs] = patchedConicsResultFromDepartureToDsm;
            fullProblemResultForEachLeg[counterLegs] = fullProblemResultFromDepartureToDsm;
            counterLegs++;

            // results of the second part of the leg (from DSM to arrival body)
            lambertTargeterResultForEachLeg[counterLegs] = patchedConicsResultFromDsmToArrival;
            fullProblemResultForEachLeg[counterLegs] = fullProblemResultFromDsmToArrival;
            counterLegs++;
            counterLegWithDSM++;

        }

    }
}

void fullPropagationPatchedConicsTrajectory(
        simulation_setup::NamedBodyMap& bodyMap,
        const std::vector< basic_astrodynamics::AccelerationMap >& accelerationMap,
        const std::vector< std::string >& transferBodyOrder,
        const std::string& centralBody,
        const std::string& bodyToPropagate,
        const std::vector< transfer_trajectories::TransferLegType>& legTypeVector,
        const std::vector< double >& trajectoryVariableVector,
        const std::vector< double >& minimumPericenterRadiiVector,
        const std::vector< double >& semiMajorAxesVector,
        const std::vector< double >& eccentricitiesVector,
        const std::shared_ptr< numerical_integrators::IntegratorSettings< double > >& integratorSettings,
        const bool terminationSphereOfInfluence,
        std::map< int, std::map< double, Eigen::Vector6d > >& lambertTargeterResultForEachLeg,
        std::map< int, std::map< double, Eigen::Vector6d > >& fullProblemResultForEachLeg,
        const std::vector< std::shared_ptr< DependentVariableSaveSettings > > dependentVariablesToSave,
        const TranslationalPropagatorType propagator)
{

    // Define the patched conic trajectory from the body map.
    transfer_trajectories::Trajectory trajectory = propagators::createTransferTrajectoryObject(
                bodyMap, transferBodyOrder, centralBody, legTypeVector, trajectoryVariableVector, minimumPericenterRadiiVector, true,
                semiMajorAxesVector[0], eccentricitiesVector[0], true, semiMajorAxesVector[1], eccentricitiesVector[1]);

<<<<<<< HEAD
    for (int i = 0; i < numberLegsIncludingDSM - 1 ; i++)
    {
        std::vector< std::string > departureAndArrivalBodies;
        departureAndArrivalBodies.push_back( bodiesAndManoeuvresOrder[i] );
        departureAndArrivalBodies.push_back( bodiesAndManoeuvresOrder[1 + i]);
=======
    // Calculate the trajectory.
    std::vector< Eigen::Vector3d > positionVector;
    std::vector< double > timeVector;
    std::vector< double > deltaVVector;
    double totalDeltaV;

    trajectory.calculateTrajectory( totalDeltaV );
    trajectory.maneuvers( positionVector, timeVector, deltaVVector );

    int numberOfLegs = legTypeVector.size();
    int numberOfLegsIncludingDsm = ((trajectoryVariableVector.size() - 1 - numberOfLegs) / 4.0) + numberOfLegs ;



    std::vector< std::pair< std::shared_ptr< propagators::TranslationalStatePropagatorSettings< double > >,
    std::shared_ptr< propagators::TranslationalStatePropagatorSettings< double > > > > propagatorSettings;

    std::vector< std::string > centralBodyPropagation; centralBodyPropagation.push_back( centralBody );
    std::vector< std::string > bodyToPropagatePropagation; bodyToPropagatePropagation.push_back( bodyToPropagate );


>>>>>>> d7badb66

    // Retrieve the gravitational parameter of the relevant bodies.
    double gravitationalParameterCentralBody = bodyMap.at( centralBody )->getGravityFieldModel( )->getGravitationalParameter( );

    double initialTime;
    double finalTime;

    std::vector< std::pair< std::shared_ptr< propagators::PropagationTerminationSettings >,
            std::shared_ptr< propagators::PropagationTerminationSettings > > > terminationSettings;



    if (numberOfLegsIncludingDsm != numberOfLegs){

        for (int i = 0 ; i < numberOfLegsIncludingDsm - 1 ; i++){

            initialTime = timeVector[i];
            finalTime = timeVector[i+1];
            terminationSettings.push_back(std::make_pair(
                        std::make_shared< propagators::PropagationTimeTerminationSettings >( initialTime ),
                        std::make_shared< propagators::PropagationTimeTerminationSettings >( finalTime ) ));

        }

        if (terminationSphereOfInfluence == true){

            std::cerr << "Warning, the option to terminate on the sphere of influence is not yet available for trajectories including DSMs. "
                         "The backward and forward propagations stop at departure and arrival bodies respectively." << std::endl;

        }

    }

    else{

        for (int i = 0 ; i < numberOfLegs - 1 ; i++){

            initialTime = timeVector[i];
            finalTime = timeVector[i+1];


            if (terminationSphereOfInfluence == true)
            {

                // Retrieve positions of departure and arrival bodies from ephemerides if not defined as inputs.
                Eigen::Vector3d cartesianPositionAtDeparture, cartesianPositionAtArrival;



                // Cartesian state at departure
                if ( bodyMap.at( transferBodyOrder[i] )->getEphemeris( ) == nullptr)
                {
                    throw std::runtime_error( "Ephemeris not defined for departure body." );
                }
                else
                {
                    Eigen::Vector6d cartesianStateDepartureBody =
                            bodyMap.at( transferBodyOrder[i] )->getEphemeris( )->getCartesianState( initialTime);
                    cartesianPositionAtDeparture = cartesianStateDepartureBody.segment(0,3);
                }



                // Cartesian state at arrival
                if ( bodyMap.at( transferBodyOrder[i+1] )->getEphemeris( ) == nullptr){
                    throw std::runtime_error( "Ephemeris not defined for arrival body." );
                }
                else{
                    Eigen::Vector6d cartesianStateArrivalBody =
                            bodyMap.at( transferBodyOrder[i+1] )->getEphemeris( )->getCartesianState( finalTime );
                    cartesianPositionAtArrival =  cartesianStateArrivalBody.segment(0,3);
                }



                // Calculate radii sphere of influence about departure and arrival bodies
                double radiusSphereOfInfluenceDeparture;
                double radiusSphereOfInfluenceArrival;



                double gravitationalParameterDepartureBody = bodyMap.at( transferBodyOrder[i] )->getGravityFieldModel( )->getGravitationalParameter( );
                double gravitationalParameterArrivalBody = bodyMap.at( transferBodyOrder[i+1] )->getGravityFieldModel( )->getGravitationalParameter( );

                double distanceDepartureToCentralBodies =
                        bodyMap.at( centralBody )->getEphemeris( )->getCartesianState(
                            initialTime ).segment( 0, 3 ).norm( ) - cartesianPositionAtDeparture.segment( 0, 3 ).norm( );
                double distanceArrivalToCentralBodies =
                        bodyMap.at( centralBody )->getEphemeris( )->getCartesianState(
                            finalTime ).segment( 0, 3 ).norm( ) - cartesianPositionAtArrival.segment( 0, 3 ).norm( );


                // Calculate radius sphere of influence for departure body.
                radiusSphereOfInfluenceDeparture = tudat::mission_geometry::computeSphereOfInfluence(
                            distanceDepartureToCentralBodies, gravitationalParameterDepartureBody, gravitationalParameterCentralBody);

                // Calculate radius sphere of influence for arrival body.
                radiusSphereOfInfluenceArrival = tudat::mission_geometry::computeSphereOfInfluence(
                            distanceArrivalToCentralBodies, gravitationalParameterArrivalBody, gravitationalParameterCentralBody);

                // Calculate the synodic period.
                double orbitalPeriodDepartureBody = basic_astrodynamics::computeKeplerOrbitalPeriod(
                      orbital_element_conversions::convertCartesianToKeplerianElements( bodyMap.at( transferBodyOrder[i] )->
                      getEphemeris()->getCartesianState(initialTime), gravitationalParameterCentralBody)[ orbital_element_conversions::semiMajorAxisIndex ],
                      gravitationalParameterCentralBody, gravitationalParameterDepartureBody);

                double orbitalPeriodArrivalBody = basic_astrodynamics::computeKeplerOrbitalPeriod(
                      orbital_element_conversions::convertCartesianToKeplerianElements( bodyMap.at( transferBodyOrder[i+1] )->
                      getEphemeris()->getCartesianState(initialTime), gravitationalParameterCentralBody)[ orbital_element_conversions::semiMajorAxisIndex ],
                      gravitationalParameterCentralBody, gravitationalParameterArrivalBody);

                double synodicPeriod;
                if (orbitalPeriodDepartureBody < orbitalPeriodArrivalBody){
                    synodicPeriod = basic_astrodynamics::computeSynodicPeriod(orbitalPeriodDepartureBody, orbitalPeriodArrivalBody);
                }
                else {
                    synodicPeriod = basic_astrodynamics::computeSynodicPeriod(orbitalPeriodArrivalBody, orbitalPeriodDepartureBody);
                }


                // Create total propagator termination settings.
                std::vector< std::shared_ptr< PropagationTerminationSettings > >  forwardPropagationTerminationSettingsList;
                forwardPropagationTerminationSettingsList.push_back(
                            std::make_shared< PropagationDependentVariableTerminationSettings >(
                                std::make_shared< SingleDependentVariableSaveSettings >(
                                    relative_distance_dependent_variable, bodyToPropagate, transferBodyOrder[i+1] ), radiusSphereOfInfluenceArrival, false ) );
                forwardPropagationTerminationSettingsList.push_back(
                            std::make_shared< PropagationTimeTerminationSettings >( 2 * synodicPeriod ) );


                std::shared_ptr< PropagationTerminationSettings > forwardPropagationTerminationSettings =
                        std::make_shared< PropagationHybridTerminationSettings >( forwardPropagationTerminationSettingsList, true );


                std::vector< std::shared_ptr< PropagationTerminationSettings > >  backwardPropagationTerminationSettingsList;
                backwardPropagationTerminationSettingsList.push_back(
                    std::make_shared< PropagationDependentVariableTerminationSettings >(
                        std::make_shared< SingleDependentVariableSaveSettings >(
                            relative_distance_dependent_variable, bodyToPropagate, transferBodyOrder[i] ), radiusSphereOfInfluenceDeparture, false ) );
                backwardPropagationTerminationSettingsList.push_back(
                            std::make_shared< PropagationTimeTerminationSettings >( 2 * synodicPeriod ) );

                \
                std::shared_ptr< PropagationTerminationSettings > backwardPropagationTerminationSettings =
                        std::make_shared< PropagationHybridTerminationSettings >( backwardPropagationTerminationSettingsList, true );

                terminationSettings.push_back(std::make_pair( backwardPropagationTerminationSettings, forwardPropagationTerminationSettings ));


            }
            else
            {


                terminationSettings.push_back(std::make_pair(
                            std::make_shared< propagators::PropagationTimeTerminationSettings >( initialTime ),
                            std::make_shared< propagators::PropagationTimeTerminationSettings >( finalTime ) ));
            }

        }
    }


    int counterLegsIncludingDsm = 0;
    Eigen::Vector6d initialState;


    for (int i = 0 ; i <  numberOfLegs - 1 ; i++){


        if (dependentVariablesToSave.size() != 0){

        propagatorSettings.push_back( std::make_pair ( std::make_shared< TranslationalStatePropagatorSettings< double > >(
                                          centralBodyPropagation, accelerationMap[i], bodyToPropagatePropagation, initialState,
                                          terminationSettings[counterLegsIncludingDsm].first, propagator, dependentVariablesToSave[i] ),

                                      std::make_shared< TranslationalStatePropagatorSettings< double > >(
                                          centralBodyPropagation, accelerationMap[i], bodyToPropagatePropagation, initialState,
                                          terminationSettings[counterLegsIncludingDsm].second, propagator, dependentVariablesToSave[i] ) ) );
        }

        else{

            propagatorSettings.push_back( std::make_pair ( std::make_shared< TranslationalStatePropagatorSettings< double > >(
                                              centralBodyPropagation, accelerationMap[i], bodyToPropagatePropagation, initialState,
                                              terminationSettings[counterLegsIncludingDsm].first, propagator),

                                          std::make_shared< TranslationalStatePropagatorSettings< double > >(
                                              centralBodyPropagation, accelerationMap[i], bodyToPropagatePropagation, initialState,
                                              terminationSettings[counterLegsIncludingDsm].second, propagator ) ) );

        }

        if ( legTypeVector[i] == transfer_trajectories::mga_Departure || legTypeVector[i] == transfer_trajectories::mga_Swingby ){

            counterLegsIncludingDsm++;

        }

        else{

            counterLegsIncludingDsm++;

            if (dependentVariablesToSave.size() != 0){


                propagatorSettings.push_back( std::make_pair ( std::make_shared< TranslationalStatePropagatorSettings< double > >(
                                                  centralBodyPropagation, accelerationMap[i], bodyToPropagatePropagation, initialState,
                                                  terminationSettings[counterLegsIncludingDsm].first, propagator, dependentVariablesToSave[i] ),

                                              std::make_shared< TranslationalStatePropagatorSettings< double > >(
                                                  centralBodyPropagation, accelerationMap[i], bodyToPropagatePropagation, initialState,
                                                  terminationSettings[counterLegsIncludingDsm].second, propagator, dependentVariablesToSave[i] ) ) );

            }

            else{

                propagatorSettings.push_back( std::make_pair ( std::make_shared< TranslationalStatePropagatorSettings< double > >(
                                                  centralBodyPropagation, accelerationMap[i], bodyToPropagatePropagation, initialState,
                                                  terminationSettings[counterLegsIncludingDsm].first, propagator ),

                                              std::make_shared< TranslationalStatePropagatorSettings< double > >(
                                                  centralBodyPropagation, accelerationMap[i], bodyToPropagatePropagation, initialState,
                                                  terminationSettings[counterLegsIncludingDsm].second, propagator ) ) );

            }


            counterLegsIncludingDsm++;
        }

    }


    fullPropagationPatchedConicsTrajectory( bodyMap, accelerationMap, transferBodyOrder, centralBody, bodyToPropagate, legTypeVector,
                                                      trajectoryVariableVector, minimumPericenterRadiiVector, semiMajorAxesVector,
                                                      eccentricitiesVector, propagatorSettings, integratorSettings,
                                                      lambertTargeterResultForEachLeg, fullProblemResultForEachLeg );


}


void fullPropagationPatchedConicsTrajectory(
        simulation_setup::NamedBodyMap& bodyMap,
        const basic_astrodynamics::AccelerationMap& accelerationMap,
        const std::vector< std::string >& transferBodyOrder,
        const std::string& centralBody,
        const std::string& bodyToPropagate,
        const std::vector< transfer_trajectories::TransferLegType>& legTypeVector,
        const std::vector< double >& trajectoryVariableVector,
        const std::vector< double >& minimumPericenterRadiiVector,
        const std::vector< double >& semiMajorAxesVector,
        const std::vector< double >& eccentricitiesVector,
        const std::shared_ptr< numerical_integrators::IntegratorSettings< double > >& integratorSettings,
        const bool terminationSphereOfInfluence,
        std::map< int, std::map< double, Eigen::Vector6d > >& lambertTargeterResultForEachLeg,
        std::map< int, std::map< double, Eigen::Vector6d > >& fullProblemResultForEachLeg,
        const std::shared_ptr< DependentVariableSaveSettings > dependentVariablesToSave,
        const TranslationalPropagatorType propagator)
{

    std::vector< basic_astrodynamics::AccelerationMap > accelerationMapForEachLeg;
    std::vector< std::shared_ptr< DependentVariableSaveSettings > > dependentVariablesToSaveForEachLeg;
    int numberOfLegs = legTypeVector.size(  );

    // Create vector with identical acceleration maps.
    for (int i = 0 ; i < numberOfLegs; i++){
        accelerationMapForEachLeg.push_back( accelerationMap );
        dependentVariablesToSaveForEachLeg.push_back( dependentVariablesToSave );
    }

    // Compute difference between patched conics trajectory and full problem.
    fullPropagationPatchedConicsTrajectory(
                bodyMap, accelerationMapForEachLeg, transferBodyOrder, centralBody, bodyToPropagate, legTypeVector,
                trajectoryVariableVector, minimumPericenterRadiiVector, semiMajorAxesVector, eccentricitiesVector,
                integratorSettings, terminationSphereOfInfluence, lambertTargeterResultForEachLeg, fullProblemResultForEachLeg,
                dependentVariablesToSaveForEachLeg, propagator);

}






void propagateMgaWithoutDsmAndFullProblem(
        simulation_setup::NamedBodyMap& bodyMap,
        const basic_astrodynamics::AccelerationMap& accelerationMap,
        const std::vector< std::string > departureAndArrivalBodies,
        const std::string centralBody,
        const std::string bodyToPropagate,
        const Eigen::Vector3d cartesianPositionAtDeparture,
        const Eigen::Vector3d cartesianPositionAtArrival,
        const double initialTime,
        const double timeOfFlight,
        const std::pair< std::shared_ptr< propagators::TranslationalStatePropagatorSettings< double > >,
        std::shared_ptr< propagators::TranslationalStatePropagatorSettings< double > > > propagatorSettings,
        const std::shared_ptr< numerical_integrators::IntegratorSettings< double > >& integratorSettings,
        std::map< double, Eigen::Vector6d >& patchedConicsResult,
        std::map< double, Eigen::Vector6d >& fullProblemResult)
        {

    integratorSettings->initialTime_ = initialTime;

    // Compute the difference in state between the full problem and the Lambert targeter solution for the current leg.
    propagators::propagateLambertTargeterAndFullProblem( timeOfFlight, initialTime, bodyMap, accelerationMap,
                                                        bodyToPropagate, centralBody, propagatorSettings, integratorSettings,
                                                        patchedConicsResult, fullProblemResult, departureAndArrivalBodies,
                                                        bodyMap[ centralBody ]->getGravityFieldModel()->getGravitationalParameter() ,
                                                        cartesianPositionAtDeparture, cartesianPositionAtArrival);
}

void propagateMga1DsmVelocityAndFullProblem(
        simulation_setup::NamedBodyMap& bodyMap,
        const basic_astrodynamics::AccelerationMap& accelerationMap,
        const std::vector< std::string > departureAndArrivalBodies,
        const std::string dsm,
        const std::string centralBody,
        const std::string bodyToPropagate,
        const Eigen::Vector3d cartesianPositionAtDeparture,
        const Eigen::Vector3d cartesianPositionDSM,
        const Eigen::Vector3d cartesianPositionAtArrival,
        const double initialTime,
        const double timeDsm,
        const double timeArrival,
        const transfer_trajectories::TransferLegType& legType,
        const std::vector< double >& trajectoryVariableVector,
        const std::pair< std::shared_ptr< propagators::TranslationalStatePropagatorSettings< double > >,
        std::shared_ptr< propagators::TranslationalStatePropagatorSettings< double > > > propagatorSettingsBeforeDsm,
        const std::pair< std::shared_ptr< propagators::TranslationalStatePropagatorSettings< double > >,
        std::shared_ptr< propagators::TranslationalStatePropagatorSettings< double > > > propagatorSettingsAfterDsm,
        const std::shared_ptr< numerical_integrators::IntegratorSettings< double > >& integratorSettings,
        std::map< double, Eigen::Vector6d >& patchedConicsResultFromDepartureToDsm,
        std::map< double, Eigen::Vector6d >& fullProblemResultFromDepartureToDsm,
        std::map< double, Eigen::Vector6d >& patchedConicsResultFromDsmToArrival,
        std::map< double, Eigen::Vector6d >& fullProblemResultFromDsmToArrival,
        Eigen::Vector3d& velocityBeforeArrival,
        Eigen::Vector3d& velocityAfterDeparture,
        const double semiMajorAxis,
        const double eccentricity)
        {


    if (legType == transfer_trajectories::mga1DsmVelocity_Departure){

        std::shared_ptr< transfer_trajectories::DepartureLegMga1DsmVelocity > departureLegMga1DsmVelocity =
                std::make_shared< transfer_trajectories::DepartureLegMga1DsmVelocity >(
                     cartesianPositionAtDeparture, cartesianPositionAtArrival, timeArrival - initialTime,
                     bodyMap[ departureAndArrivalBodies[0] ]->getEphemeris()->getCartesianState(initialTime).segment(3,3),
                     bodyMap[ centralBody ]->getGravityFieldModel()->getGravitationalParameter(),
                     bodyMap[ departureAndArrivalBodies[0] ]->getGravityFieldModel()->getGravitationalParameter(),
                     semiMajorAxis, eccentricity,
                     trajectoryVariableVector[ 0 ],
                     trajectoryVariableVector[ 1 ],
                     trajectoryVariableVector[ 2 ],
                     trajectoryVariableVector[ 3 ], true  );

        double deltaV;
        Eigen::Vector3d departureBodyPosition;
        Eigen::Vector3d departureBodyVelocity;

        // Update value of velocity before arrival.
        departureLegMga1DsmVelocity->calculateLeg( velocityBeforeArrival, deltaV );

        // Update value of velocity after departure.
        departureLegMga1DsmVelocity->returnDepartureVariables( departureBodyPosition, departureBodyVelocity, velocityAfterDeparture );

    }

    if (legType == transfer_trajectories::mga1DsmVelocity_Swingby){

        std::shared_ptr< Eigen::Vector3d > pointerToVelocityBeforeArrival = std::make_shared< Eigen::Vector3d > ( velocityBeforeArrival );

        std::shared_ptr< transfer_trajectories::SwingbyLegMga1DsmVelocity > swingbyLegMga1DsmVelocity =
                std::make_shared< transfer_trajectories::SwingbyLegMga1DsmVelocity >(
                     cartesianPositionAtDeparture, cartesianPositionAtArrival, timeArrival - initialTime,
                     bodyMap[ departureAndArrivalBodies[0] ]->getEphemeris()->getCartesianState(initialTime).segment(3,3),
                     bodyMap[ centralBody ]->getGravityFieldModel()->getGravitationalParameter(),
                     bodyMap[ departureAndArrivalBodies[0] ]->getGravityFieldModel()->getGravitationalParameter(),
                     pointerToVelocityBeforeArrival,
                     trajectoryVariableVector[ 0 ],
                     trajectoryVariableVector[ 1 ],
                     trajectoryVariableVector[ 2 ],
                     trajectoryVariableVector[ 3 ]);

        double deltaV;
        Eigen::Vector3d departureBodyPosition;
        Eigen::Vector3d departureBodyVelocity;

        // Update value of velocity before arrival.
        swingbyLegMga1DsmVelocity->calculateLeg( velocityBeforeArrival, deltaV );

        // Update value of velocity after departure.
        swingbyLegMga1DsmVelocity->returnDepartureVariables( departureBodyPosition, departureBodyVelocity, velocityAfterDeparture );


    }

        // First part of the leg: from departure body to DSM (numerical propagation of the state after departure).

        integratorSettings->initialTime_ = initialTime;

        std::vector< std::string >legDepartureAndArrival;
        legDepartureAndArrival.push_back( departureAndArrivalBodies[0] );
        legDepartureAndArrival.push_back( dsm );

        propagatePatchedConicsLegAndFullProblem( timeDsm - initialTime, initialTime, bodyMap, accelerationMap, bodyToPropagate, centralBody,
                                                 propagatorSettingsBeforeDsm, integratorSettings,
                                                 patchedConicsResultFromDepartureToDsm, fullProblemResultFromDepartureToDsm, legDepartureAndArrival,
                                                 bodyMap[ centralBody ]->getGravityFieldModel()->getGravitationalParameter(),
                                                 cartesianPositionAtDeparture, cartesianPositionDSM, velocityAfterDeparture);

        // Second part of the leg: from DSM to arrival body (Lambert targeter from DSM to arrival body).

        legDepartureAndArrival.clear();
        legDepartureAndArrival.push_back( dsm );
        legDepartureAndArrival.push_back( departureAndArrivalBodies[1] );

        integratorSettings->initialTime_ = timeDsm;


        propagateLambertTargeterAndFullProblem( timeArrival - timeDsm, timeDsm, bodyMap, accelerationMap, bodyToPropagate, centralBody,
                                                propagatorSettingsAfterDsm, integratorSettings,
                                                patchedConicsResultFromDsmToArrival, fullProblemResultFromDsmToArrival, legDepartureAndArrival,
                                                bodyMap[centralBody]->getGravityFieldModel()->getGravitationalParameter(),
                                                cartesianPositionDSM, cartesianPositionAtArrival);

}



void propagateMga1DsmPositionAndFullProblem(
        simulation_setup::NamedBodyMap& bodyMap,
        const basic_astrodynamics::AccelerationMap& accelerationMap,
        const std::vector< std::string > departureAndArrivalBodies,
        const std::string dsm,
        const std::string centralBody,
        const std::string bodyToPropagate,
        const Eigen::Vector3d cartesianPositionAtDeparture,
        const Eigen::Vector3d cartesianPositionDSM,
        const Eigen::Vector3d cartesianPositionAtArrival,
        const double initialTime,
        const double timeDsm,
        const double timeArrival,
        const transfer_trajectories::TransferLegType& legType,
        const std::vector< double >& trajectoryVariableVector,
        const std::pair< std::shared_ptr< propagators::TranslationalStatePropagatorSettings< double > >,
        std::shared_ptr< propagators::TranslationalStatePropagatorSettings< double > > > propagatorSettingsBeforeDsm,
        const std::pair< std::shared_ptr< propagators::TranslationalStatePropagatorSettings< double > >,
        std::shared_ptr< propagators::TranslationalStatePropagatorSettings< double > > > propagatorSettingsAfterDsm,
        const std::shared_ptr< numerical_integrators::IntegratorSettings< double > >& integratorSettings,
        std::map< double, Eigen::Vector6d >& patchedConicsResultFromDepartureToDsm,
        std::map< double, Eigen::Vector6d >& fullProblemResultFromDepartureToDsm,
        std::map< double, Eigen::Vector6d >& patchedConicsResultFromDsmToArrival,
        std::map< double, Eigen::Vector6d >& fullProblemResultFromDsmToArrival,
        Eigen::Vector3d& velocityBeforeArrival,
        Eigen::Vector3d& velocityAfterDeparture,
        const double minimumPericenterRadius,
        const double semiMajorAxis,
        const double eccentricity)
        {


        if (legType == transfer_trajectories::mga1DsmPosition_Departure){

            std::shared_ptr< transfer_trajectories::DepartureLegMga1DsmPosition > departureLegMga1DsmPosition =
                    std::make_shared< transfer_trajectories::DepartureLegMga1DsmPosition >(
                         cartesianPositionAtDeparture, cartesianPositionAtArrival, timeArrival - initialTime,
                         bodyMap[ departureAndArrivalBodies[0] ]->getEphemeris()->getCartesianState(initialTime).segment(3,3),
                         bodyMap[ centralBody ]->getGravityFieldModel()->getGravitationalParameter(),
                         bodyMap[ departureAndArrivalBodies[0] ]->getGravityFieldModel()->getGravitationalParameter(),
                         semiMajorAxis, eccentricity,
                         trajectoryVariableVector[ 0 ],
                         trajectoryVariableVector[ 1 ],
                         trajectoryVariableVector[ 2 ],
                         trajectoryVariableVector[ 3 ], true  );

            double deltaV;
            Eigen::Vector3d departureBodyPosition;
            Eigen::Vector3d departureBodyVelocity;

            // Update value of velocity before arrival.
            departureLegMga1DsmPosition->calculateLeg( velocityBeforeArrival, deltaV );

            // Update value of velocity after departure.
            departureLegMga1DsmPosition->returnDepartureVariables( departureBodyPosition, departureBodyVelocity, velocityAfterDeparture );

        }

        if (legType == transfer_trajectories::mga1DsmPosition_Swingby){

            std::shared_ptr< Eigen::Vector3d > pointerToVelocityBeforeArrival = std::make_shared< Eigen::Vector3d > ( velocityBeforeArrival );

            std::shared_ptr< transfer_trajectories::MissionLeg > missionLeg;
            std::shared_ptr< transfer_trajectories::SwingbyLegMga1DsmPosition > swingbyLegMga1DsmPosition =
                    std::make_shared< transfer_trajectories::SwingbyLegMga1DsmPosition >(
                         cartesianPositionAtDeparture, cartesianPositionAtArrival, timeArrival - initialTime,
                         bodyMap[ departureAndArrivalBodies[0] ]->getEphemeris()->getCartesianState(initialTime).segment(3,3),
                         bodyMap[ centralBody ]->getGravityFieldModel()->getGravitationalParameter(),
                         bodyMap[ departureAndArrivalBodies[0] ]->getGravityFieldModel()->getGravitationalParameter(),
                         pointerToVelocityBeforeArrival, minimumPericenterRadius,
                         trajectoryVariableVector[ 0 ],
                         trajectoryVariableVector[ 1 ],
                         trajectoryVariableVector[ 2 ],
                         trajectoryVariableVector[ 3 ] );

            double deltaV;
            Eigen::Vector3d departureBodyPosition;
            Eigen::Vector3d departureBodyVelocity;

            // Update value of velocity before arrival.
            swingbyLegMga1DsmPosition->calculateLeg( velocityBeforeArrival, deltaV );

            // Update value of velocity after departure.
            swingbyLegMga1DsmPosition->returnDepartureVariables( departureBodyPosition, departureBodyVelocity, velocityAfterDeparture );


        }



        // First part of the leg: from departure body to DSM (Lambert targeter).

        integratorSettings->initialTime_ = initialTime;

        std::vector< std::string >legDepartureAndArrival;
        legDepartureAndArrival.push_back( departureAndArrivalBodies[0] );
        legDepartureAndArrival.push_back( dsm );

        propagateLambertTargeterAndFullProblem( timeDsm - initialTime, initialTime, bodyMap, accelerationMap, bodyToPropagate, centralBody,
                                                propagatorSettingsBeforeDsm, integratorSettings, patchedConicsResultFromDepartureToDsm,
                                                fullProblemResultFromDepartureToDsm, legDepartureAndArrival,
                                                bodyMap[centralBody]->getGravityFieldModel()->getGravitationalParameter(),
                                                cartesianPositionAtDeparture, cartesianPositionDSM);


        // Second part of the leg: from DSM to arrival body (Lambert targeter).

        legDepartureAndArrival.clear();
        legDepartureAndArrival.push_back( dsm );
        legDepartureAndArrival.push_back( departureAndArrivalBodies[1] );

        integratorSettings->initialTime_ = timeDsm;

        propagateLambertTargeterAndFullProblem( timeArrival - timeDsm, timeDsm, bodyMap, accelerationMap, bodyToPropagate, centralBody,
                                                propagatorSettingsAfterDsm, integratorSettings, patchedConicsResultFromDsmToArrival,
                                                fullProblemResultFromDsmToArrival, legDepartureAndArrival,
                                                bodyMap[centralBody]->getGravityFieldModel()->getGravitationalParameter(),
                                                cartesianPositionDSM, cartesianPositionAtArrival);

}




void propagatePatchedConicsLegAndFullProblem(
        const double timeOfFlight,
        const double initialTime,
        const simulation_setup::NamedBodyMap& bodyMap,
        const basic_astrodynamics::AccelerationMap& accelerationModelMap,
        const std::string& bodyToPropagate,
        const std::string& centralBody,
        const std::pair< std::shared_ptr< propagators::TranslationalStatePropagatorSettings< double > >,
        std::shared_ptr< propagators::TranslationalStatePropagatorSettings< double > > > propagatorSettings,
        const std::shared_ptr< numerical_integrators::IntegratorSettings< double > > integratorSettings,
        std::map< double, Eigen::Vector6d >& lambertTargeterResult,
        std::map< double, Eigen::Vector6d >& fullProblemResult,
        const std::vector<std::string>& departureAndArrivalBodies,
        const double centralBodyGravitationalParameter,
        const Eigen::Vector3d& cartesianPositionAtDeparture,
        const Eigen::Vector3d& cartesianPositionAtArrival,
        const Eigen::Vector3d& velocityAfterDeparture)
{
    // Clear output maps
    lambertTargeterResult.clear( );
    fullProblemResult.clear( );

    // Retrieve the gravitational parameter of the relevant bodies.
    double gravitationalParameterCentralBody = ( centralBodyGravitationalParameter == centralBodyGravitationalParameter ) ?
                centralBodyGravitationalParameter :
                bodyMap.at( centralBody )->getGravityFieldModel( )->getGravitationalParameter( );

    // Get halved value of the time of flight, later used as initial time for the propagation.
    double halvedTimeOfFlight = timeOfFlight / 2.0;

    // Time at the end of the transfer
    double finalTime = initialTime + timeOfFlight;

    // Retrieve positions of departure and arrival bodies from ephemerides
    Eigen::Vector3d cartesianPositionAtDepartureForLambertTargeter, cartesianPositionAtArrivalForLambertTargeter;
    if ( cartesianPositionAtDeparture != cartesianPositionAtDeparture )
    {
        // Cartesian position at departure
        if ( bodyMap.at( departureAndArrivalBodies.at( 0 ) )->getEphemeris( ) == nullptr)
        {
            throw std::runtime_error( "Ephemeris not defined for departure body." );
        }
        else
        {
            Eigen::Vector6d cartesianStateDepartureBody =
                    bodyMap.at( departureAndArrivalBodies.at( 0 ) )->getEphemeris( )->getCartesianState( initialTime);
            cartesianPositionAtDepartureForLambertTargeter = cartesianStateDepartureBody.segment(0,3);
        }
    }
    else
    {
        cartesianPositionAtDepartureForLambertTargeter = cartesianPositionAtDeparture;
    }

    if( cartesianPositionAtArrival != cartesianPositionAtArrival )
    {

        // Cartesian position at arrival
        if ( bodyMap.at( departureAndArrivalBodies.at( 1 ) )->getEphemeris( ) == nullptr){
            throw std::runtime_error( "Ephemeris not defined for arrival body." );
        }
        else{
            Eigen::Vector6d cartesianStateArrivalBody =
                    bodyMap.at( departureAndArrivalBodies.at( 1 ) )->getEphemeris( )->getCartesianState(finalTime);
            cartesianPositionAtArrivalForLambertTargeter =  cartesianStateArrivalBody.segment(0,3);
        }
    }
    else
    {
        cartesianPositionAtArrivalForLambertTargeter = cartesianPositionAtArrival;
    }

    Eigen::Vector6d cartesianStateAtDeparture;
    cartesianStateAtDeparture.segment(0,3) = cartesianPositionAtDepartureForLambertTargeter;
    cartesianStateAtDeparture.segment(3,3) = velocityAfterDeparture;


    // Convert into keplerian elements
    Eigen::Vector6d keplerianStateAtDeparture = orbital_element_conversions::convertCartesianToKeplerianElements(
                cartesianStateAtDeparture, gravitationalParameterCentralBody );

    // Propagate the keplerian elements until half of the time of flight.
    Eigen::Vector6d keplerianStateAtHalvedTimeOfFlight = orbital_element_conversions::propagateKeplerOrbit( keplerianStateAtDeparture,
                halvedTimeOfFlight, gravitationalParameterCentralBody );

    // Convert the keplerian elements back into Cartesian elements.
    Eigen::Vector6d initialStatePropagationCartesianElements = orbital_element_conversions::convertKeplerianToCartesianElements(
                keplerianStateAtHalvedTimeOfFlight, gravitationalParameterCentralBody );



    // Initialise variables for propagatation.
    std::vector< std::string > centralBodiesPropagation;
    centralBodiesPropagation.push_back( centralBody );
    std::vector< std::string > bodiesToPropagate;
    bodiesToPropagate.push_back(bodyToPropagate);

    Eigen::Vector6d cartesianStatePatchedConics = initialStatePropagationCartesianElements;


    // Define forward propagator settings variables.
    integratorSettings->initialTime_ = initialTime + halvedTimeOfFlight;

    // Define forward propagation settings
    std::shared_ptr< propagators::TranslationalStatePropagatorSettings< double > > propagatorSettingsForwardPropagation;
    std::shared_ptr< propagators::TranslationalStatePropagatorSettings< double > > propagatorSettingsBackwardPropagation;

    propagatorSettingsForwardPropagation = propagatorSettings.second;
    propagatorSettingsForwardPropagation->bodiesToIntegrate_ = bodiesToPropagate;
    propagatorSettingsForwardPropagation->centralBodies_ = centralBodiesPropagation;
    propagatorSettingsForwardPropagation->resetInitialStates( initialStatePropagationCartesianElements );

    propagatorSettingsBackwardPropagation = propagatorSettings.first;
    propagatorSettingsBackwardPropagation->bodiesToIntegrate_ = bodiesToPropagate;
    propagatorSettingsBackwardPropagation->centralBodies_ = centralBodiesPropagation;
    propagatorSettingsBackwardPropagation->resetInitialStates( initialStatePropagationCartesianElements );


    // Perform forward propagation.
    propagators::SingleArcDynamicsSimulator< > dynamicsSimulatorIntegrationForwards(
                bodyMap, integratorSettings, propagatorSettingsForwardPropagation );
    std::map< double, Eigen::VectorXd > stateHistoryFullProblemForwardPropagation = dynamicsSimulatorIntegrationForwards.
            getEquationsOfMotionNumericalSolution( );

    // Calculate the difference between the full problem and the Lambert targeter solution along the forward propagation direction.
    for( std::map< double, Eigen::VectorXd >::iterator itr = stateHistoryFullProblemForwardPropagation.begin( );
         itr != stateHistoryFullProblemForwardPropagation.end( ); itr++ )
    {

        cartesianStatePatchedConics = orbital_element_conversions::convertKeplerianToCartesianElements(
             orbital_element_conversions::propagateKeplerOrbit(
                        orbital_element_conversions::convertCartesianToKeplerianElements( initialStatePropagationCartesianElements,
                                                                                          gravitationalParameterCentralBody ),
                        itr->first - ( initialTime + halvedTimeOfFlight ),
                        gravitationalParameterCentralBody), gravitationalParameterCentralBody);

        lambertTargeterResult[ itr->first ] = cartesianStatePatchedConics;
        fullProblemResult[ itr->first ] = itr->second;
    }


    cartesianStatePatchedConics = initialStatePropagationCartesianElements;

    // Define backward propagator settings variables.
    integratorSettings->initialTimeStep_ = -integratorSettings->initialTimeStep_;
    integratorSettings->initialTime_ = initialTime + halvedTimeOfFlight;

    // Perform the backward propagation.
    propagators::SingleArcDynamicsSimulator< > dynamicsSimulatorIntegrationBackwards(bodyMap, integratorSettings, propagatorSettingsBackwardPropagation );
    std::map< double, Eigen::VectorXd > stateHistoryFullProblemBackwardPropagation =
            dynamicsSimulatorIntegrationBackwards.getEquationsOfMotionNumericalSolution( );

    // Calculate the difference between the full problem and the Lambert targeter solution along the backward propagation direction.
    for( std::map< double, Eigen::VectorXd >::iterator itr = stateHistoryFullProblemBackwardPropagation.begin( );
         itr != stateHistoryFullProblemBackwardPropagation.end( ); itr++ )
    {

        cartesianStatePatchedConics = orbital_element_conversions::convertKeplerianToCartesianElements(
             orbital_element_conversions::propagateKeplerOrbit(
                        orbital_element_conversions::convertCartesianToKeplerianElements( initialStatePropagationCartesianElements,
                                                                                          gravitationalParameterCentralBody ),
                        - (initialTime + halvedTimeOfFlight) + itr->first,
                        gravitationalParameterCentralBody), gravitationalParameterCentralBody);


        lambertTargeterResult[ itr->first ] = cartesianStatePatchedConics;
        fullProblemResult[ itr->first ] = itr->second;

    }

    integratorSettings->initialTimeStep_ = -integratorSettings->initialTimeStep_;

}




//! Function to compute the difference in cartesian state between patched conics trajectory and full dynamics problem,
//! at both departure and arrival positions for each leg.
std::map< int, std::pair< Eigen::Vector6d, Eigen::Vector6d > > getDifferenceFullProblemWrtPatchedConicsTrajectory(
        simulation_setup::NamedBodyMap& bodyMap,
        const std::vector< basic_astrodynamics::AccelerationMap >& accelerationMap,
        const std::vector< std::string >& transferBodyOrder,
        const std::string& centralBody,
        const std::string& bodyToPropagate,
        const std::vector< transfer_trajectories::TransferLegType >& legTypeVector,
        const std::vector<double>& trajectoryVariableVector,
        const std::vector<double>& minimumPericenterRadiiVector,
        const std::vector<double>& semiMajorAxesVector,
        const std::vector<double>& eccentricitiesVector,
        const std::shared_ptr< numerical_integrators::IntegratorSettings< double > >& integratorSettings,
        const bool terminationSphereOfInfluence,
        const std::vector< std::shared_ptr< DependentVariableSaveSettings > > dependentVariablesToSave,
        const TranslationalPropagatorType propagator)
{

    int numberOfLegs = legTypeVector.size( );
    int numberLegsIncludingDSM = ((trajectoryVariableVector.size() - 1 - numberOfLegs) / 4.0) + numberOfLegs ;


    // Compute difference between patched conics and full problem along the trajectory.
    std::map< int, std::map< double, Eigen::Vector6d > > lambertTargeterResultForEachLeg;
    std::map< int, std::map< double, Eigen::Vector6d > > fullProblemResultForEachLeg;

    fullPropagationPatchedConicsTrajectory(
                bodyMap, accelerationMap, transferBodyOrder, centralBody, bodyToPropagate, legTypeVector,
                trajectoryVariableVector, minimumPericenterRadiiVector, semiMajorAxesVector, eccentricitiesVector,
                integratorSettings, terminationSphereOfInfluence, lambertTargeterResultForEachLeg, fullProblemResultForEachLeg, dependentVariablesToSave,
                propagator);


    // Compute difference at departure and at arrival for each leg (considering that a leg including a DSM consists of two sub-legs).
    std::map< int, std::pair< Eigen::Vector6d, Eigen::Vector6d > > stateDifferenceAtArrivalAndDepartureForEachLeg;

    for (int i = 0 ; i < numberLegsIncludingDSM - 1 ; i++){

        std::map< double, Eigen::Vector6d > lambertTargeterResultCurrentLeg = lambertTargeterResultForEachLeg[i];
        std::map< double, Eigen::Vector6d > fullProblemResultCurrentLeg = fullProblemResultForEachLeg[i];

        Eigen::Vector6d stateLambertTargeterAtDepartureForOneLeg = lambertTargeterResultCurrentLeg.begin( )->second;
        Eigen::Vector6d stateFullProblemAtDepartureForOneLeg = fullProblemResultCurrentLeg.begin( )->second;
        Eigen::Vector6d stateLambertTargeterAtArrivalForOneLeg = lambertTargeterResultCurrentLeg.rbegin( )->second;
        Eigen::Vector6d stateFullProblemAtArrivalForOneLeg = fullProblemResultCurrentLeg.rbegin( )->second;

        stateDifferenceAtArrivalAndDepartureForEachLeg[i] = std::make_pair( stateLambertTargeterAtDepartureForOneLeg -
                                                                            stateFullProblemAtDepartureForOneLeg,
                                                                            stateLambertTargeterAtArrivalForOneLeg -
                                                                            stateFullProblemAtArrivalForOneLeg);
    }

    return stateDifferenceAtArrivalAndDepartureForEachLeg;
}



//! Function to compute the difference in cartesian state between patched conics trajectory and full dynamics problem,
//! at both departure and arrival positions for each leg.
std::map< int, std::pair< Eigen::Vector6d, Eigen::Vector6d > > getDifferenceFullProblemWrtPatchedConicsTrajectory(
        simulation_setup::NamedBodyMap& bodyMap,
        const std::vector< basic_astrodynamics::AccelerationMap >& accelerationMap,
        const std::vector< std::string >& transferBodyOrder,
        const std::string& centralBody,
        const std::string& bodyToPropagate,
        const std::vector< transfer_trajectories::TransferLegType >& legTypeVector,
        const std::vector<double>& trajectoryVariableVector,
        const std::vector<double>& minimumPericenterRadiiVector,
        const std::vector<double>& semiMajorAxesVector,
        const std::vector<double>& eccentricitiesVector,
        const std::vector< std::pair< std::shared_ptr< propagators::TranslationalStatePropagatorSettings< double > >,
        std::shared_ptr< propagators::TranslationalStatePropagatorSettings< double > > > > propagatorSettings,
        const std::shared_ptr< numerical_integrators::IntegratorSettings< double > >& integratorSettings)
{

    int numberOfLegs = legTypeVector.size( );
    int numberLegsIncludingDSM = ((trajectoryVariableVector.size() - 1 - numberOfLegs) / 4.0) + numberOfLegs ;


    // Compute difference between patched conics and full problem along the trajectory.
    std::map< int, std::map< double, Eigen::Vector6d > > lambertTargeterResultForEachLeg;
    std::map< int, std::map< double, Eigen::Vector6d > > fullProblemResultForEachLeg;

    fullPropagationPatchedConicsTrajectory(
                bodyMap, accelerationMap, transferBodyOrder, centralBody, bodyToPropagate, legTypeVector,
                trajectoryVariableVector, minimumPericenterRadiiVector, semiMajorAxesVector, eccentricitiesVector,
                propagatorSettings, integratorSettings, lambertTargeterResultForEachLeg, fullProblemResultForEachLeg );


    // Compute difference at departure and at arrival for each leg (considering that a leg including a DSM consists of two sub-legs).
    std::map< int, std::pair< Eigen::Vector6d, Eigen::Vector6d > > stateDifferenceAtArrivalAndDepartureForEachLeg;

    for (int i = 0 ; i < numberLegsIncludingDSM - 1 ; i++){

        std::map< double, Eigen::Vector6d > lambertTargeterResultCurrentLeg = lambertTargeterResultForEachLeg[i];
        std::map< double, Eigen::Vector6d > fullProblemResultCurrentLeg = fullProblemResultForEachLeg[i];

        Eigen::Vector6d stateLambertTargeterAtDepartureForOneLeg = lambertTargeterResultCurrentLeg.begin( )->second;
        Eigen::Vector6d stateFullProblemAtDepartureForOneLeg = fullProblemResultCurrentLeg.begin( )->second;
        Eigen::Vector6d stateLambertTargeterAtArrivalForOneLeg = lambertTargeterResultCurrentLeg.rbegin( )->second;
        Eigen::Vector6d stateFullProblemAtArrivalForOneLeg = fullProblemResultCurrentLeg.rbegin( )->second;

        stateDifferenceAtArrivalAndDepartureForEachLeg[i] = std::make_pair( stateLambertTargeterAtDepartureForOneLeg -
                                                                            stateFullProblemAtDepartureForOneLeg,
                                                                            stateLambertTargeterAtArrivalForOneLeg -
                                                                            stateFullProblemAtArrivalForOneLeg);
    }

    return stateDifferenceAtArrivalAndDepartureForEachLeg;
}




//! Function to compute the difference in cartesian state between patched conics trajectory and full dynamics problem,
//! at both departure and arrival positions for each leg when using the same accelerations for each leg.
std::map< int, std::pair< Eigen::Vector6d, Eigen::Vector6d > > getDifferenceFullProblemWrtPatchedConicsTrajectory(
        simulation_setup::NamedBodyMap& bodyMap,
        const basic_astrodynamics::AccelerationMap& accelerationMap,
        const std::vector< std::string >& transferBodyOrder,
        const std::string& centralBody,
        const std::string& bodyToPropagate,
        const std::vector< transfer_trajectories::TransferLegType >& legTypeVector,
        const std::vector<double>& trajectoryVariableVector,
        const std::vector<double>& minimumPericenterRadiiVector,
        const std::vector<double>& semiMajorAxesVector,
        const std::vector<double>& eccentricitiesVector,
        const std::shared_ptr< numerical_integrators::IntegratorSettings< double > >& integratorSettings,
        const bool terminationSphereOfInfluence,
        const std::shared_ptr< DependentVariableSaveSettings > dependentVariablesToSave,
        const TranslationalPropagatorType propagator)
{

    int numberOfLegs = legTypeVector.size(  );

    // Create vector with identical acceleration maps.
    std::vector< basic_astrodynamics::AccelerationMap > accelerationMapForEachLeg;
    std::vector< std::shared_ptr< DependentVariableSaveSettings > > dependentVariablesToSaveForEachLeg;

    for (int i = 0 ; i < numberOfLegs; i++){
        accelerationMapForEachLeg.push_back( accelerationMap );
        dependentVariablesToSaveForEachLeg.push_back( dependentVariablesToSave );
    }


    // Compute difference at departure and at arrival for each leg (considering that a leg including a DSM consists of two sub-legs).
    std::map< int, std::pair< Eigen::Vector6d, Eigen::Vector6d > > stateDifferenceAtArrivalAndDepartureForEachLeg;

    stateDifferenceAtArrivalAndDepartureForEachLeg = getDifferenceFullProblemWrtPatchedConicsTrajectory(
                bodyMap, accelerationMapForEachLeg,
                transferBodyOrder, centralBody, bodyToPropagate,
                legTypeVector, trajectoryVariableVector,
                minimumPericenterRadiiVector, semiMajorAxesVector,
                eccentricitiesVector, integratorSettings, terminationSphereOfInfluence, dependentVariablesToSaveForEachLeg, propagator );

    return stateDifferenceAtArrivalAndDepartureForEachLeg;


}



}

}

<|MERGE_RESOLUTION|>--- conflicted
+++ resolved
@@ -280,27 +280,11 @@
         }
     }
 
-<<<<<<< HEAD
-    // Compute swing-by (or DSM) time and corresponding time of flight for each leg.
-    double timeOfFlight;
-    int counterLegTotal = 0;
-=======
-
-
     int counterLegs = 0;
->>>>>>> d7badb66
     int counterLegWithDSM = 0;
 
     Eigen::Vector3d velocityBeforeArrival;
 
-<<<<<<< HEAD
-    for (int i = 0 ; i < numberOfLegs - 1 ; i ++)
-    {
-        if (legTypeVector[i] == transfer_trajectories::mga_Departure || legTypeVector[i] == transfer_trajectories::mga_Swingby )
-        {
-            timeOfFlight = trajectoryVariableVector[1 + counterLegTotal];
-            timeOfFlightVector.push_back( timeOfFlight );
-=======
     Eigen::Vector3d departureBodyPosition;
     Eigen::Vector3d departureBodyVelocity;
     Eigen::Vector3d velocityAfterDeparture;
@@ -308,7 +292,6 @@
     for (int i = 0 ; i < numberOfLegs - 1 ; i++){
 
         if (legTypeVector[i] == transfer_trajectories::mga_Departure || legTypeVector[i] == transfer_trajectories::mga_Swingby){
->>>>>>> d7badb66
 
             std::vector< std::string > departureAndArrivalBodies;
             departureAndArrivalBodies.push_back( bodiesAndManoeuvresOrder[counterLegs] );
@@ -319,9 +302,9 @@
             std::map< double, Eigen::Vector6d > fullProblemResultCurrentLeg;
 
             propagators::propagateMgaWithoutDsmAndFullProblem(bodyMap, accelerationMap[i], departureAndArrivalBodies, centralBody,
-                         bodyToPropagate, positionVector[counterLegs], positionVector[counterLegs+1], timeVector[counterLegs], timeVector[counterLegs+1]
-                         - timeVector[counterLegs], propagatorSettings[counterLegs], integratorSettings, lambertTargeterResultCurrentLeg,
-                         fullProblemResultCurrentLeg);
+                                                              bodyToPropagate, positionVector[counterLegs], positionVector[counterLegs+1], timeVector[counterLegs], timeVector[counterLegs+1]
+                    - timeVector[counterLegs], propagatorSettings[counterLegs], integratorSettings, lambertTargeterResultCurrentLeg,
+                    fullProblemResultCurrentLeg);
 
             lambertTargeterResultForEachLeg[counterLegs] = lambertTargeterResultCurrentLeg;
             fullProblemResultForEachLeg[counterLegs] = fullProblemResultCurrentLeg;
@@ -329,61 +312,9 @@
             counterLegs++;
 
         }
-<<<<<<< HEAD
-        // If a DSM is performed in the current leg
-        else
-        {
-            // First part of the leg (from departure to DSM)
-            timeOfFlight = trajectoryVariableVector[numberOfLegs + 1 + counterLegWithDSM * 4]
-                    * trajectoryVariableVector[counterLegTotal + 1];
-            timeOfFlightVector.push_back( timeOfFlight );
-=======
+
 
         if ( legTypeVector[i] == transfer_trajectories::mga1DsmVelocity_Departure || legTypeVector[i] == transfer_trajectories::mga1DsmVelocity_Swingby ){
-
-        std::vector< std::string > departureAndArrivalBodies;
-        departureAndArrivalBodies.push_back( bodiesAndManoeuvresOrder[counterLegs] );
-        departureAndArrivalBodies.push_back( bodiesAndManoeuvresOrder[counterLegs+2]);
-
-        std::vector< double > trajectoryVariableVectorLeg;
-        trajectoryVariableVectorLeg.push_back( trajectoryVariableVector[ numberOfLegs + 1 + (counterLegWithDSM * 4) ] );
-        trajectoryVariableVectorLeg.push_back( trajectoryVariableVector[ numberOfLegs + 2 + (counterLegWithDSM * 4) ] );
-        trajectoryVariableVectorLeg.push_back( trajectoryVariableVector[ numberOfLegs + 3 + (counterLegWithDSM * 4) ] );
-        trajectoryVariableVectorLeg.push_back( trajectoryVariableVector[ numberOfLegs + 4 + (counterLegWithDSM * 4) ] );
-
-        std::map< double, Eigen::Vector6d > patchedConicsResultFromDepartureToDsm;
-        std::map< double, Eigen::Vector6d > fullProblemResultFromDepartureToDsm;
-        std::map< double, Eigen::Vector6d > patchedConicsResultFromDsmToArrival;
-        std::map< double, Eigen::Vector6d > fullProblemResultFromDsmToArrival;
-
-        propagators::propagateMga1DsmVelocityAndFullProblem( bodyMap, accelerationMap[i], departureAndArrivalBodies,
-               bodiesAndManoeuvresOrder[counterLegs+1], centralBody, bodyToPropagate, positionVector[counterLegs], positionVector[counterLegs+1],
-               positionVector[counterLegs+2], timeVector[counterLegs], timeVector[counterLegs+1], timeVector[counterLegs+2],
-               legTypeVector[i], trajectoryVariableVectorLeg,
-               propagatorSettings[counterLegs], propagatorSettings[counterLegs+1], integratorSettings, patchedConicsResultFromDepartureToDsm,
-               fullProblemResultFromDepartureToDsm, patchedConicsResultFromDsmToArrival, fullProblemResultFromDsmToArrival, velocityBeforeArrival,
-               velocityAfterDeparture, semiMajorAxesVector[0], eccentricitiesVector[0]);
-
-        // results of the first part of the leg (from departure body to DSM)
-        lambertTargeterResultForEachLeg[counterLegs] = patchedConicsResultFromDepartureToDsm;
-        fullProblemResultForEachLeg[counterLegs] = fullProblemResultFromDepartureToDsm;
-        counterLegs++;
-
-        // results of the second part of the leg (from DSM to arrival body)
-        lambertTargeterResultForEachLeg[counterLegs] = patchedConicsResultFromDsmToArrival;
-        fullProblemResultForEachLeg[counterLegs] = fullProblemResultFromDsmToArrival;
-        counterLegs++;
-        counterLegWithDSM++;
-
-        }
-
-
-
-        if (legTypeVector[i] == transfer_trajectories::mga1DsmPosition_Departure
-                        || legTypeVector[i] == transfer_trajectories::mga1DsmPosition_Swingby) {
-
-
->>>>>>> d7badb66
 
             std::vector< std::string > departureAndArrivalBodies;
             departureAndArrivalBodies.push_back( bodiesAndManoeuvresOrder[counterLegs] );
@@ -400,13 +331,55 @@
             std::map< double, Eigen::Vector6d > patchedConicsResultFromDsmToArrival;
             std::map< double, Eigen::Vector6d > fullProblemResultFromDsmToArrival;
 
+            propagators::propagateMga1DsmVelocityAndFullProblem( bodyMap, accelerationMap[i], departureAndArrivalBodies,
+                                                                 bodiesAndManoeuvresOrder[counterLegs+1], centralBody, bodyToPropagate, positionVector[counterLegs], positionVector[counterLegs+1],
+                    positionVector[counterLegs+2], timeVector[counterLegs], timeVector[counterLegs+1], timeVector[counterLegs+2],
+                    legTypeVector[i], trajectoryVariableVectorLeg,
+                    propagatorSettings[counterLegs], propagatorSettings[counterLegs+1], integratorSettings, patchedConicsResultFromDepartureToDsm,
+                    fullProblemResultFromDepartureToDsm, patchedConicsResultFromDsmToArrival, fullProblemResultFromDsmToArrival, velocityBeforeArrival,
+                    velocityAfterDeparture, semiMajorAxesVector[0], eccentricitiesVector[0]);
+
+            // results of the first part of the leg (from departure body to DSM)
+            lambertTargeterResultForEachLeg[counterLegs] = patchedConicsResultFromDepartureToDsm;
+            fullProblemResultForEachLeg[counterLegs] = fullProblemResultFromDepartureToDsm;
+            counterLegs++;
+
+            // results of the second part of the leg (from DSM to arrival body)
+            lambertTargeterResultForEachLeg[counterLegs] = patchedConicsResultFromDsmToArrival;
+            fullProblemResultForEachLeg[counterLegs] = fullProblemResultFromDsmToArrival;
+            counterLegs++;
+            counterLegWithDSM++;
+
+        }
+
+
+
+        if (legTypeVector[i] == transfer_trajectories::mga1DsmPosition_Departure
+                || legTypeVector[i] == transfer_trajectories::mga1DsmPosition_Swingby) {
+
+
+            std::vector< std::string > departureAndArrivalBodies;
+            departureAndArrivalBodies.push_back( bodiesAndManoeuvresOrder[counterLegs] );
+            departureAndArrivalBodies.push_back( bodiesAndManoeuvresOrder[counterLegs+2]);
+
+            std::vector< double > trajectoryVariableVectorLeg;
+            trajectoryVariableVectorLeg.push_back( trajectoryVariableVector[ numberOfLegs + 1 + (counterLegWithDSM * 4) ] );
+            trajectoryVariableVectorLeg.push_back( trajectoryVariableVector[ numberOfLegs + 2 + (counterLegWithDSM * 4) ] );
+            trajectoryVariableVectorLeg.push_back( trajectoryVariableVector[ numberOfLegs + 3 + (counterLegWithDSM * 4) ] );
+            trajectoryVariableVectorLeg.push_back( trajectoryVariableVector[ numberOfLegs + 4 + (counterLegWithDSM * 4) ] );
+
+            std::map< double, Eigen::Vector6d > patchedConicsResultFromDepartureToDsm;
+            std::map< double, Eigen::Vector6d > fullProblemResultFromDepartureToDsm;
+            std::map< double, Eigen::Vector6d > patchedConicsResultFromDsmToArrival;
+            std::map< double, Eigen::Vector6d > fullProblemResultFromDsmToArrival;
+
             propagators::propagateMga1DsmPositionAndFullProblem( bodyMap, accelerationMap[i], departureAndArrivalBodies,
-                   bodiesAndManoeuvresOrder[counterLegs+1], centralBody, bodyToPropagate, positionVector[counterLegs], positionVector[counterLegs+1],
-                   positionVector[counterLegs+2], timeVector[counterLegs], timeVector[counterLegs+1], timeVector[counterLegs+2],
-                   legTypeVector[i], trajectoryVariableVectorLeg,
-                   propagatorSettings[counterLegs], propagatorSettings[counterLegs+1], integratorSettings, patchedConicsResultFromDepartureToDsm,
-                   fullProblemResultFromDepartureToDsm, patchedConicsResultFromDsmToArrival, fullProblemResultFromDsmToArrival, velocityBeforeArrival,
-                   velocityAfterDeparture, minimumPericenterRadiiVector[i], semiMajorAxesVector[0], eccentricitiesVector[0]);
+                                                                 bodiesAndManoeuvresOrder[counterLegs+1], centralBody, bodyToPropagate, positionVector[counterLegs], positionVector[counterLegs+1],
+                    positionVector[counterLegs+2], timeVector[counterLegs], timeVector[counterLegs+1], timeVector[counterLegs+2],
+                    legTypeVector[i], trajectoryVariableVectorLeg,
+                    propagatorSettings[counterLegs], propagatorSettings[counterLegs+1], integratorSettings, patchedConicsResultFromDepartureToDsm,
+                    fullProblemResultFromDepartureToDsm, patchedConicsResultFromDsmToArrival, fullProblemResultFromDsmToArrival, velocityBeforeArrival,
+                    velocityAfterDeparture, minimumPericenterRadiiVector[i], semiMajorAxesVector[0], eccentricitiesVector[0]);
 
             // results of the first part of the leg (from departure body to DSM)
             lambertTargeterResultForEachLeg[counterLegs] = patchedConicsResultFromDepartureToDsm;
@@ -448,13 +421,6 @@
                 bodyMap, transferBodyOrder, centralBody, legTypeVector, trajectoryVariableVector, minimumPericenterRadiiVector, true,
                 semiMajorAxesVector[0], eccentricitiesVector[0], true, semiMajorAxesVector[1], eccentricitiesVector[1]);
 
-<<<<<<< HEAD
-    for (int i = 0; i < numberLegsIncludingDSM - 1 ; i++)
-    {
-        std::vector< std::string > departureAndArrivalBodies;
-        departureAndArrivalBodies.push_back( bodiesAndManoeuvresOrder[i] );
-        departureAndArrivalBodies.push_back( bodiesAndManoeuvresOrder[1 + i]);
-=======
     // Calculate the trajectory.
     std::vector< Eigen::Vector3d > positionVector;
     std::vector< double > timeVector;
@@ -470,13 +436,11 @@
 
 
     std::vector< std::pair< std::shared_ptr< propagators::TranslationalStatePropagatorSettings< double > >,
-    std::shared_ptr< propagators::TranslationalStatePropagatorSettings< double > > > > propagatorSettings;
+            std::shared_ptr< propagators::TranslationalStatePropagatorSettings< double > > > > propagatorSettings;
 
     std::vector< std::string > centralBodyPropagation; centralBodyPropagation.push_back( centralBody );
     std::vector< std::string > bodyToPropagatePropagation; bodyToPropagatePropagation.push_back( bodyToPropagate );
 
-
->>>>>>> d7badb66
 
     // Retrieve the gravitational parameter of the relevant bodies.
     double gravitationalParameterCentralBody = bodyMap.at( centralBody )->getGravityFieldModel( )->getGravitationalParameter( );
@@ -496,8 +460,8 @@
             initialTime = timeVector[i];
             finalTime = timeVector[i+1];
             terminationSettings.push_back(std::make_pair(
-                        std::make_shared< propagators::PropagationTimeTerminationSettings >( initialTime ),
-                        std::make_shared< propagators::PropagationTimeTerminationSettings >( finalTime ) ));
+                                              std::make_shared< propagators::PropagationTimeTerminationSettings >( initialTime ),
+                                              std::make_shared< propagators::PropagationTimeTerminationSettings >( finalTime ) ));
 
         }
 
@@ -579,14 +543,14 @@
 
                 // Calculate the synodic period.
                 double orbitalPeriodDepartureBody = basic_astrodynamics::computeKeplerOrbitalPeriod(
-                      orbital_element_conversions::convertCartesianToKeplerianElements( bodyMap.at( transferBodyOrder[i] )->
-                      getEphemeris()->getCartesianState(initialTime), gravitationalParameterCentralBody)[ orbital_element_conversions::semiMajorAxisIndex ],
-                      gravitationalParameterCentralBody, gravitationalParameterDepartureBody);
+                            orbital_element_conversions::convertCartesianToKeplerianElements( bodyMap.at( transferBodyOrder[i] )->
+                                                                                              getEphemeris()->getCartesianState(initialTime), gravitationalParameterCentralBody)[ orbital_element_conversions::semiMajorAxisIndex ],
+                        gravitationalParameterCentralBody, gravitationalParameterDepartureBody);
 
                 double orbitalPeriodArrivalBody = basic_astrodynamics::computeKeplerOrbitalPeriod(
-                      orbital_element_conversions::convertCartesianToKeplerianElements( bodyMap.at( transferBodyOrder[i+1] )->
-                      getEphemeris()->getCartesianState(initialTime), gravitationalParameterCentralBody)[ orbital_element_conversions::semiMajorAxisIndex ],
-                      gravitationalParameterCentralBody, gravitationalParameterArrivalBody);
+                            orbital_element_conversions::convertCartesianToKeplerianElements( bodyMap.at( transferBodyOrder[i+1] )->
+                            getEphemeris()->getCartesianState(initialTime), gravitationalParameterCentralBody)[ orbital_element_conversions::semiMajorAxisIndex ],
+                        gravitationalParameterCentralBody, gravitationalParameterArrivalBody);
 
                 double synodicPeriod;
                 if (orbitalPeriodDepartureBody < orbitalPeriodArrivalBody){
@@ -613,9 +577,9 @@
 
                 std::vector< std::shared_ptr< PropagationTerminationSettings > >  backwardPropagationTerminationSettingsList;
                 backwardPropagationTerminationSettingsList.push_back(
-                    std::make_shared< PropagationDependentVariableTerminationSettings >(
-                        std::make_shared< SingleDependentVariableSaveSettings >(
-                            relative_distance_dependent_variable, bodyToPropagate, transferBodyOrder[i] ), radiusSphereOfInfluenceDeparture, false ) );
+                            std::make_shared< PropagationDependentVariableTerminationSettings >(
+                                std::make_shared< SingleDependentVariableSaveSettings >(
+                                    relative_distance_dependent_variable, bodyToPropagate, transferBodyOrder[i] ), radiusSphereOfInfluenceDeparture, false ) );
                 backwardPropagationTerminationSettingsList.push_back(
                             std::make_shared< PropagationTimeTerminationSettings >( 2 * synodicPeriod ) );
 
@@ -632,8 +596,8 @@
 
 
                 terminationSettings.push_back(std::make_pair(
-                            std::make_shared< propagators::PropagationTimeTerminationSettings >( initialTime ),
-                            std::make_shared< propagators::PropagationTimeTerminationSettings >( finalTime ) ));
+                                                  std::make_shared< propagators::PropagationTimeTerminationSettings >( initialTime ),
+                                                  std::make_shared< propagators::PropagationTimeTerminationSettings >( finalTime ) ));
             }
 
         }
@@ -649,24 +613,24 @@
 
         if (dependentVariablesToSave.size() != 0){
 
-        propagatorSettings.push_back( std::make_pair ( std::make_shared< TranslationalStatePropagatorSettings< double > >(
-                                          centralBodyPropagation, accelerationMap[i], bodyToPropagatePropagation, initialState,
-                                          terminationSettings[counterLegsIncludingDsm].first, propagator, dependentVariablesToSave[i] ),
-
-                                      std::make_shared< TranslationalStatePropagatorSettings< double > >(
-                                          centralBodyPropagation, accelerationMap[i], bodyToPropagatePropagation, initialState,
-                                          terminationSettings[counterLegsIncludingDsm].second, propagator, dependentVariablesToSave[i] ) ) );
+            propagatorSettings.push_back( std::make_pair ( std::make_shared< TranslationalStatePropagatorSettings< double > >(
+                                                               centralBodyPropagation, accelerationMap[i], bodyToPropagatePropagation, initialState,
+                                                               terminationSettings[counterLegsIncludingDsm].first, propagator, dependentVariablesToSave[i] ),
+
+                                                           std::make_shared< TranslationalStatePropagatorSettings< double > >(
+                                                               centralBodyPropagation, accelerationMap[i], bodyToPropagatePropagation, initialState,
+                                                               terminationSettings[counterLegsIncludingDsm].second, propagator, dependentVariablesToSave[i] ) ) );
         }
 
         else{
 
             propagatorSettings.push_back( std::make_pair ( std::make_shared< TranslationalStatePropagatorSettings< double > >(
-                                              centralBodyPropagation, accelerationMap[i], bodyToPropagatePropagation, initialState,
-                                              terminationSettings[counterLegsIncludingDsm].first, propagator),
-
-                                          std::make_shared< TranslationalStatePropagatorSettings< double > >(
-                                              centralBodyPropagation, accelerationMap[i], bodyToPropagatePropagation, initialState,
-                                              terminationSettings[counterLegsIncludingDsm].second, propagator ) ) );
+                                                               centralBodyPropagation, accelerationMap[i], bodyToPropagatePropagation, initialState,
+                                                               terminationSettings[counterLegsIncludingDsm].first, propagator),
+
+                                                           std::make_shared< TranslationalStatePropagatorSettings< double > >(
+                                                               centralBodyPropagation, accelerationMap[i], bodyToPropagatePropagation, initialState,
+                                                               terminationSettings[counterLegsIncludingDsm].second, propagator ) ) );
 
         }
 
@@ -684,24 +648,24 @@
 
 
                 propagatorSettings.push_back( std::make_pair ( std::make_shared< TranslationalStatePropagatorSettings< double > >(
-                                                  centralBodyPropagation, accelerationMap[i], bodyToPropagatePropagation, initialState,
-                                                  terminationSettings[counterLegsIncludingDsm].first, propagator, dependentVariablesToSave[i] ),
-
-                                              std::make_shared< TranslationalStatePropagatorSettings< double > >(
-                                                  centralBodyPropagation, accelerationMap[i], bodyToPropagatePropagation, initialState,
-                                                  terminationSettings[counterLegsIncludingDsm].second, propagator, dependentVariablesToSave[i] ) ) );
+                                                                   centralBodyPropagation, accelerationMap[i], bodyToPropagatePropagation, initialState,
+                                                                   terminationSettings[counterLegsIncludingDsm].first, propagator, dependentVariablesToSave[i] ),
+
+                                                               std::make_shared< TranslationalStatePropagatorSettings< double > >(
+                                                                   centralBodyPropagation, accelerationMap[i], bodyToPropagatePropagation, initialState,
+                                                                   terminationSettings[counterLegsIncludingDsm].second, propagator, dependentVariablesToSave[i] ) ) );
 
             }
 
             else{
 
                 propagatorSettings.push_back( std::make_pair ( std::make_shared< TranslationalStatePropagatorSettings< double > >(
-                                                  centralBodyPropagation, accelerationMap[i], bodyToPropagatePropagation, initialState,
-                                                  terminationSettings[counterLegsIncludingDsm].first, propagator ),
-
-                                              std::make_shared< TranslationalStatePropagatorSettings< double > >(
-                                                  centralBodyPropagation, accelerationMap[i], bodyToPropagatePropagation, initialState,
-                                                  terminationSettings[counterLegsIncludingDsm].second, propagator ) ) );
+                                                                   centralBodyPropagation, accelerationMap[i], bodyToPropagatePropagation, initialState,
+                                                                   terminationSettings[counterLegsIncludingDsm].first, propagator ),
+
+                                                               std::make_shared< TranslationalStatePropagatorSettings< double > >(
+                                                                   centralBodyPropagation, accelerationMap[i], bodyToPropagatePropagation, initialState,
+                                                                   terminationSettings[counterLegsIncludingDsm].second, propagator ) ) );
 
             }
 
@@ -713,9 +677,9 @@
 
 
     fullPropagationPatchedConicsTrajectory( bodyMap, accelerationMap, transferBodyOrder, centralBody, bodyToPropagate, legTypeVector,
-                                                      trajectoryVariableVector, minimumPericenterRadiiVector, semiMajorAxesVector,
-                                                      eccentricitiesVector, propagatorSettings, integratorSettings,
-                                                      lambertTargeterResultForEachLeg, fullProblemResultForEachLeg );
+                                            trajectoryVariableVector, minimumPericenterRadiiVector, semiMajorAxesVector,
+                                            eccentricitiesVector, propagatorSettings, integratorSettings,
+                                            lambertTargeterResultForEachLeg, fullProblemResultForEachLeg );
 
 
 }
@@ -779,16 +743,16 @@
         const std::shared_ptr< numerical_integrators::IntegratorSettings< double > >& integratorSettings,
         std::map< double, Eigen::Vector6d >& patchedConicsResult,
         std::map< double, Eigen::Vector6d >& fullProblemResult)
-        {
+{
 
     integratorSettings->initialTime_ = initialTime;
 
     // Compute the difference in state between the full problem and the Lambert targeter solution for the current leg.
     propagators::propagateLambertTargeterAndFullProblem( timeOfFlight, initialTime, bodyMap, accelerationMap,
-                                                        bodyToPropagate, centralBody, propagatorSettings, integratorSettings,
-                                                        patchedConicsResult, fullProblemResult, departureAndArrivalBodies,
-                                                        bodyMap[ centralBody ]->getGravityFieldModel()->getGravitationalParameter() ,
-                                                        cartesianPositionAtDeparture, cartesianPositionAtArrival);
+                                                         bodyToPropagate, centralBody, propagatorSettings, integratorSettings,
+                                                         patchedConicsResult, fullProblemResult, departureAndArrivalBodies,
+                                                         bodyMap[ centralBody ]->getGravityFieldModel()->getGravitationalParameter() ,
+                                                         cartesianPositionAtDeparture, cartesianPositionAtArrival);
 }
 
 void propagateMga1DsmVelocityAndFullProblem(
@@ -819,22 +783,22 @@
         Eigen::Vector3d& velocityAfterDeparture,
         const double semiMajorAxis,
         const double eccentricity)
-        {
+{
 
 
     if (legType == transfer_trajectories::mga1DsmVelocity_Departure){
 
         std::shared_ptr< transfer_trajectories::DepartureLegMga1DsmVelocity > departureLegMga1DsmVelocity =
                 std::make_shared< transfer_trajectories::DepartureLegMga1DsmVelocity >(
-                     cartesianPositionAtDeparture, cartesianPositionAtArrival, timeArrival - initialTime,
-                     bodyMap[ departureAndArrivalBodies[0] ]->getEphemeris()->getCartesianState(initialTime).segment(3,3),
-                     bodyMap[ centralBody ]->getGravityFieldModel()->getGravitationalParameter(),
-                     bodyMap[ departureAndArrivalBodies[0] ]->getGravityFieldModel()->getGravitationalParameter(),
-                     semiMajorAxis, eccentricity,
-                     trajectoryVariableVector[ 0 ],
-                     trajectoryVariableVector[ 1 ],
-                     trajectoryVariableVector[ 2 ],
-                     trajectoryVariableVector[ 3 ], true  );
+                    cartesianPositionAtDeparture, cartesianPositionAtArrival, timeArrival - initialTime,
+                    bodyMap[ departureAndArrivalBodies[0] ]->getEphemeris()->getCartesianState(initialTime).segment(3,3),
+                bodyMap[ centralBody ]->getGravityFieldModel()->getGravitationalParameter(),
+                bodyMap[ departureAndArrivalBodies[0] ]->getGravityFieldModel()->getGravitationalParameter(),
+                semiMajorAxis, eccentricity,
+                trajectoryVariableVector[ 0 ],
+                trajectoryVariableVector[ 1 ],
+                trajectoryVariableVector[ 2 ],
+                trajectoryVariableVector[ 3 ], true  );
 
         double deltaV;
         Eigen::Vector3d departureBodyPosition;
@@ -854,15 +818,15 @@
 
         std::shared_ptr< transfer_trajectories::SwingbyLegMga1DsmVelocity > swingbyLegMga1DsmVelocity =
                 std::make_shared< transfer_trajectories::SwingbyLegMga1DsmVelocity >(
-                     cartesianPositionAtDeparture, cartesianPositionAtArrival, timeArrival - initialTime,
-                     bodyMap[ departureAndArrivalBodies[0] ]->getEphemeris()->getCartesianState(initialTime).segment(3,3),
-                     bodyMap[ centralBody ]->getGravityFieldModel()->getGravitationalParameter(),
-                     bodyMap[ departureAndArrivalBodies[0] ]->getGravityFieldModel()->getGravitationalParameter(),
-                     pointerToVelocityBeforeArrival,
-                     trajectoryVariableVector[ 0 ],
-                     trajectoryVariableVector[ 1 ],
-                     trajectoryVariableVector[ 2 ],
-                     trajectoryVariableVector[ 3 ]);
+                    cartesianPositionAtDeparture, cartesianPositionAtArrival, timeArrival - initialTime,
+                    bodyMap[ departureAndArrivalBodies[0] ]->getEphemeris()->getCartesianState(initialTime).segment(3,3),
+                bodyMap[ centralBody ]->getGravityFieldModel()->getGravitationalParameter(),
+                bodyMap[ departureAndArrivalBodies[0] ]->getGravityFieldModel()->getGravitationalParameter(),
+                pointerToVelocityBeforeArrival,
+                trajectoryVariableVector[ 0 ],
+                trajectoryVariableVector[ 1 ],
+                trajectoryVariableVector[ 2 ],
+                trajectoryVariableVector[ 3 ]);
 
         double deltaV;
         Eigen::Vector3d departureBodyPosition;
@@ -877,34 +841,34 @@
 
     }
 
-        // First part of the leg: from departure body to DSM (numerical propagation of the state after departure).
-
-        integratorSettings->initialTime_ = initialTime;
-
-        std::vector< std::string >legDepartureAndArrival;
-        legDepartureAndArrival.push_back( departureAndArrivalBodies[0] );
-        legDepartureAndArrival.push_back( dsm );
-
-        propagatePatchedConicsLegAndFullProblem( timeDsm - initialTime, initialTime, bodyMap, accelerationMap, bodyToPropagate, centralBody,
-                                                 propagatorSettingsBeforeDsm, integratorSettings,
-                                                 patchedConicsResultFromDepartureToDsm, fullProblemResultFromDepartureToDsm, legDepartureAndArrival,
-                                                 bodyMap[ centralBody ]->getGravityFieldModel()->getGravitationalParameter(),
-                                                 cartesianPositionAtDeparture, cartesianPositionDSM, velocityAfterDeparture);
-
-        // Second part of the leg: from DSM to arrival body (Lambert targeter from DSM to arrival body).
-
-        legDepartureAndArrival.clear();
-        legDepartureAndArrival.push_back( dsm );
-        legDepartureAndArrival.push_back( departureAndArrivalBodies[1] );
-
-        integratorSettings->initialTime_ = timeDsm;
-
-
-        propagateLambertTargeterAndFullProblem( timeArrival - timeDsm, timeDsm, bodyMap, accelerationMap, bodyToPropagate, centralBody,
-                                                propagatorSettingsAfterDsm, integratorSettings,
-                                                patchedConicsResultFromDsmToArrival, fullProblemResultFromDsmToArrival, legDepartureAndArrival,
-                                                bodyMap[centralBody]->getGravityFieldModel()->getGravitationalParameter(),
-                                                cartesianPositionDSM, cartesianPositionAtArrival);
+    // First part of the leg: from departure body to DSM (numerical propagation of the state after departure).
+
+    integratorSettings->initialTime_ = initialTime;
+
+    std::vector< std::string >legDepartureAndArrival;
+    legDepartureAndArrival.push_back( departureAndArrivalBodies[0] );
+    legDepartureAndArrival.push_back( dsm );
+
+    propagatePatchedConicsLegAndFullProblem( timeDsm - initialTime, initialTime, bodyMap, accelerationMap, bodyToPropagate, centralBody,
+                                             propagatorSettingsBeforeDsm, integratorSettings,
+                                             patchedConicsResultFromDepartureToDsm, fullProblemResultFromDepartureToDsm, legDepartureAndArrival,
+                                             bodyMap[ centralBody ]->getGravityFieldModel()->getGravitationalParameter(),
+                                             cartesianPositionAtDeparture, cartesianPositionDSM, velocityAfterDeparture);
+
+    // Second part of the leg: from DSM to arrival body (Lambert targeter from DSM to arrival body).
+
+    legDepartureAndArrival.clear();
+    legDepartureAndArrival.push_back( dsm );
+    legDepartureAndArrival.push_back( departureAndArrivalBodies[1] );
+
+    integratorSettings->initialTime_ = timeDsm;
+
+
+    propagateLambertTargeterAndFullProblem( timeArrival - timeDsm, timeDsm, bodyMap, accelerationMap, bodyToPropagate, centralBody,
+                                            propagatorSettingsAfterDsm, integratorSettings,
+                                            patchedConicsResultFromDsmToArrival, fullProblemResultFromDsmToArrival, legDepartureAndArrival,
+                                            bodyMap[centralBody]->getGravityFieldModel()->getGravitationalParameter(),
+                                            cartesianPositionDSM, cartesianPositionAtArrival);
 
 }
 
@@ -939,95 +903,95 @@
         const double minimumPericenterRadius,
         const double semiMajorAxis,
         const double eccentricity)
-        {
-
-
-        if (legType == transfer_trajectories::mga1DsmPosition_Departure){
-
-            std::shared_ptr< transfer_trajectories::DepartureLegMga1DsmPosition > departureLegMga1DsmPosition =
-                    std::make_shared< transfer_trajectories::DepartureLegMga1DsmPosition >(
-                         cartesianPositionAtDeparture, cartesianPositionAtArrival, timeArrival - initialTime,
-                         bodyMap[ departureAndArrivalBodies[0] ]->getEphemeris()->getCartesianState(initialTime).segment(3,3),
-                         bodyMap[ centralBody ]->getGravityFieldModel()->getGravitationalParameter(),
-                         bodyMap[ departureAndArrivalBodies[0] ]->getGravityFieldModel()->getGravitationalParameter(),
-                         semiMajorAxis, eccentricity,
-                         trajectoryVariableVector[ 0 ],
-                         trajectoryVariableVector[ 1 ],
-                         trajectoryVariableVector[ 2 ],
-                         trajectoryVariableVector[ 3 ], true  );
-
-            double deltaV;
-            Eigen::Vector3d departureBodyPosition;
-            Eigen::Vector3d departureBodyVelocity;
-
-            // Update value of velocity before arrival.
-            departureLegMga1DsmPosition->calculateLeg( velocityBeforeArrival, deltaV );
-
-            // Update value of velocity after departure.
-            departureLegMga1DsmPosition->returnDepartureVariables( departureBodyPosition, departureBodyVelocity, velocityAfterDeparture );
-
-        }
-
-        if (legType == transfer_trajectories::mga1DsmPosition_Swingby){
-
-            std::shared_ptr< Eigen::Vector3d > pointerToVelocityBeforeArrival = std::make_shared< Eigen::Vector3d > ( velocityBeforeArrival );
-
-            std::shared_ptr< transfer_trajectories::MissionLeg > missionLeg;
-            std::shared_ptr< transfer_trajectories::SwingbyLegMga1DsmPosition > swingbyLegMga1DsmPosition =
-                    std::make_shared< transfer_trajectories::SwingbyLegMga1DsmPosition >(
-                         cartesianPositionAtDeparture, cartesianPositionAtArrival, timeArrival - initialTime,
-                         bodyMap[ departureAndArrivalBodies[0] ]->getEphemeris()->getCartesianState(initialTime).segment(3,3),
-                         bodyMap[ centralBody ]->getGravityFieldModel()->getGravitationalParameter(),
-                         bodyMap[ departureAndArrivalBodies[0] ]->getGravityFieldModel()->getGravitationalParameter(),
-                         pointerToVelocityBeforeArrival, minimumPericenterRadius,
-                         trajectoryVariableVector[ 0 ],
-                         trajectoryVariableVector[ 1 ],
-                         trajectoryVariableVector[ 2 ],
-                         trajectoryVariableVector[ 3 ] );
-
-            double deltaV;
-            Eigen::Vector3d departureBodyPosition;
-            Eigen::Vector3d departureBodyVelocity;
-
-            // Update value of velocity before arrival.
-            swingbyLegMga1DsmPosition->calculateLeg( velocityBeforeArrival, deltaV );
-
-            // Update value of velocity after departure.
-            swingbyLegMga1DsmPosition->returnDepartureVariables( departureBodyPosition, departureBodyVelocity, velocityAfterDeparture );
-
-
-        }
-
-
-
-        // First part of the leg: from departure body to DSM (Lambert targeter).
-
-        integratorSettings->initialTime_ = initialTime;
-
-        std::vector< std::string >legDepartureAndArrival;
-        legDepartureAndArrival.push_back( departureAndArrivalBodies[0] );
-        legDepartureAndArrival.push_back( dsm );
-
-        propagateLambertTargeterAndFullProblem( timeDsm - initialTime, initialTime, bodyMap, accelerationMap, bodyToPropagate, centralBody,
-                                                propagatorSettingsBeforeDsm, integratorSettings, patchedConicsResultFromDepartureToDsm,
-                                                fullProblemResultFromDepartureToDsm, legDepartureAndArrival,
-                                                bodyMap[centralBody]->getGravityFieldModel()->getGravitationalParameter(),
-                                                cartesianPositionAtDeparture, cartesianPositionDSM);
-
-
-        // Second part of the leg: from DSM to arrival body (Lambert targeter).
-
-        legDepartureAndArrival.clear();
-        legDepartureAndArrival.push_back( dsm );
-        legDepartureAndArrival.push_back( departureAndArrivalBodies[1] );
-
-        integratorSettings->initialTime_ = timeDsm;
-
-        propagateLambertTargeterAndFullProblem( timeArrival - timeDsm, timeDsm, bodyMap, accelerationMap, bodyToPropagate, centralBody,
-                                                propagatorSettingsAfterDsm, integratorSettings, patchedConicsResultFromDsmToArrival,
-                                                fullProblemResultFromDsmToArrival, legDepartureAndArrival,
-                                                bodyMap[centralBody]->getGravityFieldModel()->getGravitationalParameter(),
-                                                cartesianPositionDSM, cartesianPositionAtArrival);
+{
+
+
+    if (legType == transfer_trajectories::mga1DsmPosition_Departure){
+
+        std::shared_ptr< transfer_trajectories::DepartureLegMga1DsmPosition > departureLegMga1DsmPosition =
+                std::make_shared< transfer_trajectories::DepartureLegMga1DsmPosition >(
+                    cartesianPositionAtDeparture, cartesianPositionAtArrival, timeArrival - initialTime,
+                    bodyMap[ departureAndArrivalBodies[0] ]->getEphemeris()->getCartesianState(initialTime).segment(3,3),
+                bodyMap[ centralBody ]->getGravityFieldModel()->getGravitationalParameter(),
+                bodyMap[ departureAndArrivalBodies[0] ]->getGravityFieldModel()->getGravitationalParameter(),
+                semiMajorAxis, eccentricity,
+                trajectoryVariableVector[ 0 ],
+                trajectoryVariableVector[ 1 ],
+                trajectoryVariableVector[ 2 ],
+                trajectoryVariableVector[ 3 ], true  );
+
+        double deltaV;
+        Eigen::Vector3d departureBodyPosition;
+        Eigen::Vector3d departureBodyVelocity;
+
+        // Update value of velocity before arrival.
+        departureLegMga1DsmPosition->calculateLeg( velocityBeforeArrival, deltaV );
+
+        // Update value of velocity after departure.
+        departureLegMga1DsmPosition->returnDepartureVariables( departureBodyPosition, departureBodyVelocity, velocityAfterDeparture );
+
+    }
+
+    if (legType == transfer_trajectories::mga1DsmPosition_Swingby){
+
+        std::shared_ptr< Eigen::Vector3d > pointerToVelocityBeforeArrival = std::make_shared< Eigen::Vector3d > ( velocityBeforeArrival );
+
+        std::shared_ptr< transfer_trajectories::MissionLeg > missionLeg;
+        std::shared_ptr< transfer_trajectories::SwingbyLegMga1DsmPosition > swingbyLegMga1DsmPosition =
+                std::make_shared< transfer_trajectories::SwingbyLegMga1DsmPosition >(
+                    cartesianPositionAtDeparture, cartesianPositionAtArrival, timeArrival - initialTime,
+                    bodyMap[ departureAndArrivalBodies[0] ]->getEphemeris()->getCartesianState(initialTime).segment(3,3),
+                bodyMap[ centralBody ]->getGravityFieldModel()->getGravitationalParameter(),
+                bodyMap[ departureAndArrivalBodies[0] ]->getGravityFieldModel()->getGravitationalParameter(),
+                pointerToVelocityBeforeArrival, minimumPericenterRadius,
+                trajectoryVariableVector[ 0 ],
+                trajectoryVariableVector[ 1 ],
+                trajectoryVariableVector[ 2 ],
+                trajectoryVariableVector[ 3 ] );
+
+        double deltaV;
+        Eigen::Vector3d departureBodyPosition;
+        Eigen::Vector3d departureBodyVelocity;
+
+        // Update value of velocity before arrival.
+        swingbyLegMga1DsmPosition->calculateLeg( velocityBeforeArrival, deltaV );
+
+        // Update value of velocity after departure.
+        swingbyLegMga1DsmPosition->returnDepartureVariables( departureBodyPosition, departureBodyVelocity, velocityAfterDeparture );
+
+
+    }
+
+
+
+    // First part of the leg: from departure body to DSM (Lambert targeter).
+
+    integratorSettings->initialTime_ = initialTime;
+
+    std::vector< std::string >legDepartureAndArrival;
+    legDepartureAndArrival.push_back( departureAndArrivalBodies[0] );
+    legDepartureAndArrival.push_back( dsm );
+
+    propagateLambertTargeterAndFullProblem( timeDsm - initialTime, initialTime, bodyMap, accelerationMap, bodyToPropagate, centralBody,
+                                            propagatorSettingsBeforeDsm, integratorSettings, patchedConicsResultFromDepartureToDsm,
+                                            fullProblemResultFromDepartureToDsm, legDepartureAndArrival,
+                                            bodyMap[centralBody]->getGravityFieldModel()->getGravitationalParameter(),
+                                            cartesianPositionAtDeparture, cartesianPositionDSM);
+
+
+    // Second part of the leg: from DSM to arrival body (Lambert targeter).
+
+    legDepartureAndArrival.clear();
+    legDepartureAndArrival.push_back( dsm );
+    legDepartureAndArrival.push_back( departureAndArrivalBodies[1] );
+
+    integratorSettings->initialTime_ = timeDsm;
+
+    propagateLambertTargeterAndFullProblem( timeArrival - timeDsm, timeDsm, bodyMap, accelerationMap, bodyToPropagate, centralBody,
+                                            propagatorSettingsAfterDsm, integratorSettings, patchedConicsResultFromDsmToArrival,
+                                            fullProblemResultFromDsmToArrival, legDepartureAndArrival,
+                                            bodyMap[centralBody]->getGravityFieldModel()->getGravitationalParameter(),
+                                            cartesianPositionDSM, cartesianPositionAtArrival);
 
 }
 
@@ -1117,7 +1081,7 @@
 
     // Propagate the keplerian elements until half of the time of flight.
     Eigen::Vector6d keplerianStateAtHalvedTimeOfFlight = orbital_element_conversions::propagateKeplerOrbit( keplerianStateAtDeparture,
-                halvedTimeOfFlight, gravitationalParameterCentralBody );
+                                                                                                            halvedTimeOfFlight, gravitationalParameterCentralBody );
 
     // Convert the keplerian elements back into Cartesian elements.
     Eigen::Vector6d initialStatePropagationCartesianElements = orbital_element_conversions::convertKeplerianToCartesianElements(
@@ -1164,7 +1128,7 @@
     {
 
         cartesianStatePatchedConics = orbital_element_conversions::convertKeplerianToCartesianElements(
-             orbital_element_conversions::propagateKeplerOrbit(
+                    orbital_element_conversions::propagateKeplerOrbit(
                         orbital_element_conversions::convertCartesianToKeplerianElements( initialStatePropagationCartesianElements,
                                                                                           gravitationalParameterCentralBody ),
                         itr->first - ( initialTime + halvedTimeOfFlight ),
@@ -1192,7 +1156,7 @@
     {
 
         cartesianStatePatchedConics = orbital_element_conversions::convertKeplerianToCartesianElements(
-             orbital_element_conversions::propagateKeplerOrbit(
+                    orbital_element_conversions::propagateKeplerOrbit(
                         orbital_element_conversions::convertCartesianToKeplerianElements( initialStatePropagationCartesianElements,
                                                                                           gravitationalParameterCentralBody ),
                         - (initialTime + halvedTimeOfFlight) + itr->first,
