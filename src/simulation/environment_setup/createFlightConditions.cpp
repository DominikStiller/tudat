--- conflicted
+++ resolved
@@ -97,30 +97,13 @@
                     " has no rotation model." );
     }
 
-<<<<<<< HEAD
     if( bodyWithFlightConditions->getAerodynamicCoefficientInterface( ) == nullptr )
     {
         throw std::runtime_error(
                     "Error when making flight conditions, body " + nameOfBodyUndergoingAcceleration +
                     " has no aerodynamic coefficients." );
     }
-=======
-
-    // Create function to rotate state from intertial to body-fixed frame.
-    std::function< Eigen::Quaterniond( ) > rotationToFrameFunction =
-            std::bind( &Body::getCurrentRotationToLocalFrame, centralBody );
-    std::function< Eigen::Matrix3d( ) > rotationMatrixToFrameDerivativeFunction =
-            std::bind( &Body::getCurrentRotationMatrixDerivativeToLocalFrame, centralBody );
-
-    std::function< Eigen::Matrix< double, 6, 1 >( ) > bodyStateFunction = std::bind( &Body::getState, bodyWithFlightConditions );
-    std::function< Eigen::Matrix< double, 6, 1 >( ) > centralBodyStateFunction = std::bind( &Body::getState, centralBody );
-
-    std::function< Eigen::Matrix< double, 6, 1 >( ) > relativeBodyFixedStateFunction =
-            std::bind( &ephemerides::transformRelativeStateToFrame< double >,
-                         bodyStateFunction, centralBodyStateFunction,
-                         rotationToFrameFunction,
-                         rotationMatrixToFrameDerivativeFunction );
->>>>>>> 9a02a32a
+
 
     // Create aerodynamic angles calculator and set in flight conditions.
     std::shared_ptr< reference_frames::AerodynamicAngleCalculator > aerodynamicAngleCalculator =
