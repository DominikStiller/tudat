#    Copyright (c) 2010-2019, Delft University of Technology
#    All rigths reserved
#
#    This file is part of the Tudat. Redistribution and use in source and
#    binary forms, with or without modification, are permitted exclusively
#    under the terms of the Modified BSD license. You should have received
#    a copy of the license with this file. If not, please or visit:
#    http://tudat.tudelft.nl/LICENSE.
#

# Add source files.
set(estimation_HEADERS
        simulateObservations.h
        observationOutputSettings.h
        createObservationModel.h
        createObservationViability.h
        createLightTimeCalculator.h
        createAccelerationPartials.h
        createLightTimeCorrection.h
        createObservationManager.h
        orbitDeterminationManager.h
        createLightTimeCorrectionPartials.h
        createEstimatableParameters.h
        createCartesianStatePartials.h
        createTorquePartials.h
        createStateDerivativePartials.h
        estimatableParameterSettings.h
        orbitDeterminationTestCases.h
        createOneWayRangePartials.h
        createObservationPartials.h
        podProcessing.h
        determinePostFitParameterInfluence.h
        variationalEquationsSolver.h
        createNumericalSimulator.h
        createEulerAngleObservationPartials.h
        createDopplerPartials.h
        createAngularPositionPartials.h
        createDifferencedOneWayRangeRatePartials.h
        createNWayRangePartials.h
        observationOutputSettings.h
        observationOutput.h
<<<<<<< HEAD
=======
        observationSimulationSettings.h
        observations.h
>>>>>>> 94f825ba
        )

# Add header files.
set(estimation_SOURCES
        createEulerAngleObservationPartials.cpp
        createTorquePartials.cpp
        variationalEquationsSolver.cpp
        createObservationManager.cpp
        createEstimatableParameters.cpp
        createLightTimeCorrection.cpp
        createDifferencedOneWayRangeRatePartials.cpp
        createLightTimeCorrectionPartials.cpp
        orbitDeterminationManager.cpp
        createCartesianStatePartials.cpp
        createStateDerivativePartials.cpp
        orbitDeterminationTestCases.cpp
        createOneWayRangePartials.cpp
        createNumericalSimulator.cpp
        createAccelerationPartials.cpp
        createObservationModel.cpp
        createObservationViability.cpp
        createDopplerPartials.cpp
        createAngularPositionPartials.cpp
<<<<<<< HEAD
        simulateObservations.cpp
=======
        observationSimulationSettings.cpp
>>>>>>> 94f825ba
        observationOutputSettings.cpp
        observationOutput.cpp
        )

# Add library.
TUDAT_ADD_LIBRARY("estimation_setup"
        "${estimation_SOURCES}"
        "${estimation_HEADERS}"
#        PRIVATE_LINKS "${Boost_LIBRARIES}"
#        PRIVATE_INCLUDES "${EIGEN3_INCLUDE_DIRS}" "${Boost_INCLUDE_DIRS}"
        )<|MERGE_RESOLUTION|>--- conflicted
+++ resolved
@@ -39,11 +39,8 @@
         createNWayRangePartials.h
         observationOutputSettings.h
         observationOutput.h
-<<<<<<< HEAD
-=======
         observationSimulationSettings.h
         observations.h
->>>>>>> 94f825ba
         )
 
 # Add header files.
@@ -67,11 +64,7 @@
         createObservationViability.cpp
         createDopplerPartials.cpp
         createAngularPositionPartials.cpp
-<<<<<<< HEAD
-        simulateObservations.cpp
-=======
         observationSimulationSettings.cpp
->>>>>>> 94f825ba
         observationOutputSettings.cpp
         observationOutput.cpp
         )
