/*    Copyright (c) 2010-2019, Delft University of Technology
 *    All rigths reserved
 *
 *    This file is part of the Tudat. Redistribution and use in source and
 *    binary forms, with or without modification, are permitted exclusively
 *    under the terms of the Modified BSD license. You should have received
 *    a copy of the license with this file. If not, please or visit:
 *    http://tudat.tudelft.nl/LICENSE.
 */

#ifndef TUDAT_OBSERVABLETYPES_H
#define TUDAT_OBSERVABLETYPES_H

#include <string>

#include <Eigen/Core>

#include "tudat/astro/observation_models/linkTypeDefs.h"

namespace tudat
{

namespace observation_models
{


//! Enum for types of observations
enum ObservableType
{
    one_way_range = 0,
    angular_position = 1,
    position_observable = 2,
    one_way_doppler = 3,
    one_way_differenced_range = 4,
    n_way_range = 5,
    two_way_doppler = 6,
    euler_angle_313_observable = 7,
    velocity_observable = 8
};


//std::map< ObservableType, std::map< LinkEnds, std::pair< Eigen::VectorXd,
//std::pair< std::vector< double >, LinkEndType > > > > getTudatCompatibleObservationsAndTimes(
//        const std::vector< std::tuple< ObservableType, LinkEnds, Eigen::VectorXd,
//        std::vector< double >, LinkEndType > >& tudatpyObservationsAndTimes );

//! Function to get the name (string) associated with a given observable type.
/*!
 * Function to get the name (string) associated with a given observable type.
 * \param observableType Type of observable.
 * \param numberOfLinkEnds Number of link ends in observable
 * \return Name of observable
 */
std::string getObservableName( const ObservableType observableType, const int numberOfLinkEnds = 0 );

//! Function to get the observable type.ssociated with the name (string) of observable.
/*!
 * Function to get the observable type.ssociated with the name (string) of observable.
 * \param observableName of observable
 * \return Type of observable.
 */
ObservableType getObservableType( const std::string& observableName );

//! Function to get the size of an observable of a given type.
/*!
 * Function to get the size of an observable of a given type.
 * \param observableType Type of observable.
 * \return Size of observable.
 */
int getObservableSize( const ObservableType observableType );

bool isObservableOfIntegratedType( const ObservableType observableType );

bool areObservableLinksContinuous( const ObservableType observableType );

LinkEndType getDefaultReferenceLinkEndType(
        const ObservableType observableType );

int getNumberOfLinksInObservable(
        const ObservableType observableType, const int numberOfLinkEnds = -1 );

//! Function to get the indices in link end times/states for a given link end type and observable type
/*!
 * Function to get the indices in link end times/states for a given link end type and observable type
 * \param observableType Type of observable for which link end indices are to be returned
 * \param linkEndType Type of link end for which link end indices are to be returned
 * \param numberOfLinkEnds Number of link ends in observable
 * \return Indices in link end times/states for given link end type and observable type
 */
std::vector< int > getLinkEndIndicesForLinkEndTypeAtObservable(
        const ObservableType observableType, const LinkEndType linkEndType, const int numberOfLinkEnds );


//! Function to retrieve the link end indices in link end states/times that are to be used in viability calculation
/*!
 * Function to retrieve the link end indices in link end states/times that are to be used in viability calculation.
 * Return variable is a vector of pairs, where each the first entry denotes the index of the point at which the link is to be
 * checkd. The second entry denotes the index for the opposite end of the link.
 * \param linkEnds Complete set of link ends for which check is to be performed
 * \param observableType Observable type for which check is to be performed
 * \param linkEndToCheck Link end at which check is to be performed
 * \return Link end indices in link end states/times that are to be used in viability calculation
 */
std::vector< std::pair< int, int > > getLinkStateAndTimeIndicesForLinkEnd(
        const LinkEnds& linkEnds,
        const ObservableType observableType,
        const LinkEndId linkEndToCheck );

<<<<<<< HEAD
=======
std::vector< LinkEndType > getLinkEndTypesForGivenLinkEndId(
        const LinkEnds& linkEnds,
        const LinkEndId linkEndToCheck );
>>>>>>> 1dad28e8

void checkObservationResidualDiscontinuities(
        Eigen::Block< Eigen::VectorXd > observationBlock,
        const ObservableType observableType );


} // namespace observation_models

} // namespace tudat

#endif // TUDAT_OBSERVABLETYPES_H<|MERGE_RESOLUTION|>--- conflicted
+++ resolved
@@ -106,12 +106,9 @@
         const ObservableType observableType,
         const LinkEndId linkEndToCheck );
 
-<<<<<<< HEAD
-=======
 std::vector< LinkEndType > getLinkEndTypesForGivenLinkEndId(
         const LinkEnds& linkEnds,
         const LinkEndId linkEndToCheck );
->>>>>>> 1dad28e8
 
 void checkObservationResidualDiscontinuities(
         Eigen::Block< Eigen::VectorXd > observationBlock,
