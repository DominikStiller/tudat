/*    Copyright (c) 2010-2019, Delft University of Technology
 *    All rigths reserved
 *
 *    This file is part of the Tudat. Redistribution and use in source and
 *    binary forms, with or without modification, are permitted exclusively
 *    under the terms of the Modified BSD license. You should have received
 *    a copy of the license with this file. If not, please or visit:
 *    http://tudat.tudelft.nl/LICENSE.
 */

#ifndef TUDAT_PROPAGATIONOUTPUT_H
#define TUDAT_PROPAGATIONOUTPUT_H

#include <functional>

#include "tudat/basics/utilities.h"
#include "tudat/astro/basic_astro/astrodynamicsFunctions.h"
#include "tudat/astro/aerodynamics/aerodynamics.h"
#include "tudat/astro/ephemerides/frameManager.h"
#include "tudat/astro/propagators/dynamicsStateDerivativeModel.h"
#include "tudat/astro/propagators/rotationalMotionStateDerivative.h"
#include "tudat/simulation/environment_setup/body.h"
#include "tudat/simulation/environment_setup/createGroundStations.h"
#include "tudat/simulation/propagation_setup/propagationOutputSettings.h"
#include "tudat/simulation/propagation_setup/propagationSettings.h"
#include "tudat/simulation/environment_setup/createFlightConditions.h"
#include "tudat/math/basic/rotationRepresentations.h"

namespace tudat
{

namespace propagators
{

//! Function to evaluate a function with two input variables (by reference) from function pointers
/*!
 *  Function to evaluate a function with two input variables (by reference) from function pointers that return these
 *  two input variables.
 *  \param functionToEvaluate Function that is to be evaluated with input from function pointers.
 *  \param firstInput Function returning first input to functionToEvaluate.
 *  \param secondInput Function returning second input to functionToEvaluate.
 *  \return Output from functionToEvaluate, using functions firstInput and secondInput as input.
 */
template< typename OutputType, typename InputType >
OutputType evaluateBivariateReferenceFunction(
        const std::function< OutputType( const InputType&, const InputType& ) > functionToEvaluate,
        const std::function< InputType( ) > firstInput,
        const std::function< InputType( ) > secondInput )
{
    return functionToEvaluate( firstInput( ), secondInput( ) );
}

template< typename OutputType, typename InputType >
OutputType evaluateReferenceFunction(
        const std::function< OutputType( const InputType& ) > functionToEvaluate,
        const std::function< InputType( ) > firstInput )
{
    return functionToEvaluate( firstInput( ) );
}

//! Function to evaluate a function with two input variables from function pointers
/*!
 *  Function to evaluate a function with two input variables from function pointers that return these
 *  two input variables.
 *  \param functionToEvaluate Function that is to be evaluated with input from function pointers.
 *  \param firstInput Function returning first input to functionToEvaluate.
 *  \param secondInput Function returning second input to functionToEvaluate.
 *  \return Output from functionToEvaluate, using functions firstInput and secondInput as input.
 */
template< typename OutputType, typename InputType >
OutputType evaluateBivariateFunction(
        const std::function< OutputType( const InputType, const InputType ) > functionToEvaluate,
        const std::function< InputType( ) > firstInput,
        const std::function< InputType( ) > secondInput )
{
    return functionToEvaluate( firstInput( ), secondInput( ) );
}

//! Function to evaluate a function with three input variables from function pointers
/*!
 *  Function to evaluate a function with three input variables from function pointers that return these
 *  three input variables.
 *  \param functionToEvaluate Function that is to be evaluated with input from function pointers.
 *  \param firstInput Function returning first input to functionToEvaluate.
 *  \param secondInput Function returning second input to functionToEvaluate.
 *  \param thirdInput Function returning third input to functionToEvaluate.
 *  \return Output from functionToEvaluate, using functions firstInput, secondInput and thirdInput as input.
 */
template< typename OutputType, typename FirstInputType, typename SecondInputType, typename ThirdInputType >
OutputType evaluateTrivariateFunction(
        const std::function< OutputType( const FirstInputType&, const SecondInputType, const ThirdInputType ) >
        functionToEvaluate,
        const std::function< FirstInputType( ) > firstInput,
        const std::function< SecondInputType( ) > secondInput,
        const std::function< ThirdInputType( ) > thirdInput )
{
    return functionToEvaluate( firstInput( ), secondInput( ), thirdInput( ) );
}

Eigen::VectorXd getNormsOfAccelerationDifferencesFromLists(
                       const std::function< Eigen::VectorXd( ) > firstAccelerationFunction,
                       const std::function< Eigen::VectorXd( ) > secondAccelerationFunction );


//! Funtion to get the size of a dependent variable save settings
/*!
 * Funtion to get the size of a dependent variable save settings.
 * \param singleDependentVariableSaveSettings Save settings for a dependent variable.
 * \return Size of requested dependent variable to save (equal to the size of the associated dependent variable,
 * or equal to 1 if the property `component_` is set).
 */
int getDependentVariableSaveSize(
        const std::shared_ptr< SingleDependentVariableSaveSettings >& singleDependentVariableSaveSettings );

//! Funtion to get the size of a dependent variable
/*!
 * Funtion to get the size (i.e. number of values in variable: one for altitude, three for position, etc.)
 * of a dependent variable
 * \param dependentVariableSettings Dependent variable type for which size is to be determined.
 * \return Size of requested dependent variable.
 */
int getDependentVariableSize(
        const std::shared_ptr< SingleDependentVariableSaveSettings > dependentVariableSettings );

bool isScalarDependentVariable(
        const std::shared_ptr< SingleDependentVariableSaveSettings > dependentVariableSettings );

//! Get the vector representation of a rotation matrix.
/*!
 *  Get the vector representation of a rotation matrix.
 *  \param currentRotationMatrix Rotation matrix that is to be put into vector rerpesentation
 *  \return Column vector consisting of transpose of concatenated rows of currentRotationMatrix input.
 */
Eigen::VectorXd getVectorRepresentationForRotationMatrix(
        const Eigen::Matrix3d& currentRotationMatrix );

//! Get the vector representation of a rotation matrix.
/*!
 *  Get the vector representation of a rotation matrix.
 *  \param rotationFunction Function returning the rotation matrix that is to be put into vector rerpesentation
 *  \return Column vector consisting of transpose of concatenated rows of rotationFunction input.
 */
Eigen::VectorXd getVectorRepresentationForRotationMatrixFunction(
        const std::function< Eigen::Matrix3d( ) > rotationFunction );

//! Get the vector representation of a quaternion.
/*!
 *  Get the vector representation of a quaternion. Quaternion is converted to a rotation matrix, which is then put into
 *  a vector representation.
 *  \param rotationFunction Function returning the quaternion that is to be put inot vector rerpesentation
 *  \return Column vector consisting of transpose of concatenated rows of matrix representation of rotationFunction input.
 */
Eigen::VectorXd getVectorRepresentationForRotationQuaternion(
        const std::function< Eigen::Quaterniond( ) > rotationFunction );


//! Get the 3x3 matrix representation from a vector with 9 entries
/*!
 *  Get the matrix representation from a vector with 9 entries. The vector is the transpose of the concatenated rows of
 *  the associated matrix.
 *  \param vectorRepresentation Vector representation of 3x3 matrix (transpose of the concatenated rows of
 *  the associated matrix)
 *  \return Matrix from 3x3 vector representation.
 */
Eigen::Matrix3d getMatrixFromVectorRotationRepresentation(
        const Eigen::VectorXd vectorRepresentation );

//! Get the quaternion formulation of an orthonormal matrix, from input of a vector with 9 entries corresponding to matrix
//! entries.
/*!
 *  et the quaternion formulation of an orthonormal matrix, from input of a vector with 9 entries corresponding to matrix
 *  entries. The input vector is the transpose of the concatenated rows of the associated (orthonormal) matrix.
 *  \param vectorRepresentation Vector representation of 3x3 matrix (transpose of the concatenated rows of
 *  the associated matrix)
 *  \return Quaternion representation of orthonormal matrix obtained from 3x3 vector representation.
 */
Eigen::Quaterniond getQuaternionFromVectorRotationRepresentation(
        const Eigen::VectorXd vectorRepresentation );

//! Function to convert a matrix to the format used to save dependent variables
/*!
 * Function to convert a matrix to the format used to save dependent variables
 * \param matrix Matrix that is to be converted
 * \param vector Vector storage format of matrix
 */
void getMatrixInOutputVectorRepresentation(
        const Eigen::MatrixXd& matrix, Eigen::VectorXd& vector );

//! Function to convert a vector dependent variable output to its original matrix representation
/*!
 *  Function to convert a vector dependent variable output to its original matrix representation
 *  \param vector Vector dependent variable output
 *  \param matrix Original matrix representation
 *  \param rows Number of rows in matrix output
 *  \param columns Number of columns in matrix output
 */
void getOutputVectorInMatrixRepresentation(
        const Eigen::VectorXd& vector, Eigen::MatrixXd& matrix,
        const int rows, const int columns );

//! Function to retrieve matrix block function output in vector representation
/*!
 *  Function to retrieve matrix block function output in vector representation
 * \param blockFunction Function that returns (by reference) a matrix block
 * \param numberOfRows Number of rows in matrix output
 * \param numberOfColumns Number of columns in matrix output
 * \return Block-matrix in vector representation
 */
Eigen::VectorXd getVectorFunctionFromBlockFunction(
        const std::function< void( Eigen::Block< Eigen::MatrixXd > ) > blockFunction,
        const int numberOfRows, const int numberOfColumns );

//! Function to compute the Fay-Riddell equilibrium heat flux from body properties
/*!
 * Function to compute the Fay-Riddell equilibrium heat flux from body properties
 * \param flightConditions Object describing the current atmospheric flight conditions of the vehicle
 * \param vehicleSystems Object describing the physical properties of the vehicle
 * \return Equilibrium heat flux according to Fay-Riddell model
 */
double computeEquilibriumFayRiddellHeatFluxFromProperties(
        const std::shared_ptr< aerodynamics::AtmosphericFlightConditions > flightConditions,
        const std::shared_ptr< system_models::VehicleSystems > vehicleSystems );

//! Function to retrieve relevant spherical harmonic acceleration model for dependent variable setting
/*!
 *  Function to retrieve relevant spherical harmonic acceleration model for dependent variable setting
 *  \param dependentVariableSettings Settings for dependent variable, associatedBody_ defines body undergoing acceleration,
 *  secondaryBody_ body exerting acceleration
 *  \param stateDerivativeModels List of state derivative models from which acceleration is to be retrieved
 *  \return Relevant spherical harmonic acceleration model for dependent variable setting
 */
template< typename StateScalarType, typename TimeType >
std::shared_ptr< basic_astrodynamics::AccelerationModel< Eigen::Vector3d > >
getSphericalHarmonicAccelerationForDependentVariables(
        const std::shared_ptr< SingleDependentVariableSaveSettings > dependentVariableSettings,
        const std::unordered_map< IntegratedStateType,
        std::vector< std::shared_ptr< SingleStateTypeDerivative< StateScalarType, TimeType > > > >& stateDerivativeModels,
        const bool allowThirdBodyAcceleration = false )
{
    std::shared_ptr< basic_astrodynamics::AccelerationModel< Eigen::Vector3d > > selectedAccelerationModel;

    // Retrieve list of suitable acceleration models (size should be one to avoid ambiguities)s
    std::vector< std::shared_ptr< basic_astrodynamics::AccelerationModel< Eigen::Vector3d > > >
            listOfSuitableAccelerationModels = getAccelerationBetweenBodies(
                dependentVariableSettings->associatedBody_,
                dependentVariableSettings->secondaryBody_, stateDerivativeModels,
                basic_astrodynamics::spherical_harmonic_gravity );


    // Check if third-body counterpart of acceleration is found
    if( listOfSuitableAccelerationModels.size( ) == 0 )
    {
        listOfSuitableAccelerationModels = getAccelerationBetweenBodies(
                    dependentVariableSettings->associatedBody_,
                    dependentVariableSettings->secondaryBody_,
                    stateDerivativeModels, basic_astrodynamics::getAssociatedThirdBodyAcceleration(
                        basic_astrodynamics::spherical_harmonic_gravity ) );
    }

    if( listOfSuitableAccelerationModels.size( ) != 1 )
    {
        std::string errorMessage = "Error when getting spherical harmonic acceleration components between bodies " +
                dependentVariableSettings->associatedBody_ + " and " +
                dependentVariableSettings->secondaryBody_ + " of type " +
                std::to_string(
                    basic_astrodynamics::spherical_harmonic_gravity ) +
                ", no such acceleration found";
        throw std::runtime_error( errorMessage );
    }
    else
    {
        std::shared_ptr< gravitation::SphericalHarmonicsGravitationalAccelerationModel > sphericalHarmonicAcceleration =
                std::dynamic_pointer_cast< gravitation::SphericalHarmonicsGravitationalAccelerationModel >(
                    listOfSuitableAccelerationModels.at( 0 ) );


        if( sphericalHarmonicAcceleration != nullptr )
        {
            selectedAccelerationModel = sphericalHarmonicAcceleration;
        }
        else if( !allowThirdBodyAcceleration )
        {
            std::string errorMessage = "Error when getting spherical harmonic acceleration for dependent variable " +
                    dependentVariableSettings->associatedBody_ + " and " +
                    dependentVariableSettings->secondaryBody_ + " type is ionconsistent (third body not checked)";
            throw std::runtime_error( errorMessage );
        }
        else
        {
            std::shared_ptr< gravitation::ThirdBodySphericalHarmonicsGravitationalAccelerationModel >
                    thirdBodySphericalHarmonicAcceleration =
                    std::dynamic_pointer_cast< gravitation::ThirdBodySphericalHarmonicsGravitationalAccelerationModel >(
                        listOfSuitableAccelerationModels.at( 0 ) );

            if( thirdBodySphericalHarmonicAcceleration == nullptr )
            {
                std::string errorMessage = "Error when getting spherical harmonic acceleration for dependent variable " +
                        dependentVariableSettings->associatedBody_ + " and " +
                        dependentVariableSettings->secondaryBody_ + " type is ionconsistent (third body checked)";
                throw std::runtime_error( errorMessage );
            }
            else
            {
                selectedAccelerationModel = thirdBodySphericalHarmonicAcceleration;
            }
        }
    }

    return selectedAccelerationModel;
}

//! Function to retrieve the gravitational acceleration model for dependent variable settings.
/*!
 *  Function to retrieve the gravitational acceleration model for dependent variable settings. Returns the gravitational
 *  acceleration model acting between the two relevant bodies.
 *  \param dependentVariableSettings Settings for dependent variable, associatedBody_ defines body undergoing acceleration,
 *  secondaryBody_ body exerting acceleration
 *  \param stateDerivativeModels List of state derivative models from which acceleration is to be retrieved
 *  \param selectedAccelerationModelType Acceleration type of the returned model
 *  \return Relevant gravitational acceleration model for dependent variable setting
 */
template< typename StateScalarType, typename TimeType >
std::shared_ptr< basic_astrodynamics::AccelerationModel< Eigen::Vector3d > >
getGravitationalAccelerationForDependentVariables(
        const std::shared_ptr< SingleDependentVariableSaveSettings > dependentVariableSettings,
        const std::unordered_map< IntegratedStateType,
        std::vector< std::shared_ptr< SingleStateTypeDerivative< StateScalarType, TimeType > > > >& stateDerivativeModels,
        basic_astrodynamics::AvailableAcceleration& selectedAccelerationModelType )
{

    std::shared_ptr< basic_astrodynamics::AccelerationModel< Eigen::Vector3d > > selectedAccelerationModel;

    std::vector< std::shared_ptr< basic_astrodynamics::AccelerationModel< Eigen::Vector3d > > >
            listOfSuitableAccelerationModels;

    for( basic_astrodynamics::AvailableAcceleration accelerationModelType:
        {basic_astrodynamics::spherical_harmonic_gravity, basic_astrodynamics::polyhedron_gravity,
         basic_astrodynamics::point_mass_gravity, basic_astrodynamics::mutual_spherical_harmonic_gravity} )
    {
        listOfSuitableAccelerationModels = getAccelerationBetweenBodies(
                dependentVariableSettings->associatedBody_, dependentVariableSettings->secondaryBody_,
                stateDerivativeModels, accelerationModelType );

        // Check if gravitational acceleration between the two bodies was found
        if( listOfSuitableAccelerationModels.size( ) == 1 )
        {
            selectedAccelerationModelType = accelerationModelType;
            selectedAccelerationModel = listOfSuitableAccelerationModels.at( 0 );
            break;
        }

        // Check if third-body counterpart of acceleration is found
        if( listOfSuitableAccelerationModels.size( ) == 0 )
        {
            listOfSuitableAccelerationModels = getAccelerationBetweenBodies(
                    dependentVariableSettings->associatedBody_, dependentVariableSettings->secondaryBody_,
                    stateDerivativeModels, basic_astrodynamics::getAssociatedThirdBodyAcceleration( accelerationModelType ) );

            // Check if gravitational acceleration between the two bodies was found
            if( listOfSuitableAccelerationModels.size( ) == 1 )
            {
                selectedAccelerationModelType = basic_astrodynamics::getAssociatedThirdBodyAcceleration( accelerationModelType );
                selectedAccelerationModel = listOfSuitableAccelerationModels.at( 0 );
                break;
            }
        }
    }

    if( listOfSuitableAccelerationModels.size( ) != 1 )
    {
        std::string errorMessage = "Error when getting acceleration between bodies " +
                dependentVariableSettings->associatedBody_ + " and " +
                dependentVariableSettings->secondaryBody_ + ": no gravitational acceleration found.";
        throw std::runtime_error( errorMessage );
    }

    return selectedAccelerationModel;
}

Eigen::VectorXd getConstellationMinimumDistance(
    const std::function< Eigen::Vector3d( ) >& mainBodyPositionFunction,
    const std::vector< std::function< Eigen::Vector3d( ) > >& bodiesToCheckPositionFunctions );

Eigen::VectorXd getConstellationMinimumVisibleDistance(
    const std::function< Eigen::Vector3d( ) >& mainBodyPositionFunction,
    const std::vector< std::function< Eigen::Vector3d( ) > >& bodiesToCheckPositionFunctions,
    const std::shared_ptr< ground_stations::PointingAnglesCalculator > stationPointingAngleCalculator,
    const double limitAngle,
    const double time );

//! Function to create a function returning a requested dependent variable value (of type VectorXd).
/*!
 *  Function to create a function returning a requested dependent variable value (of type VectorXd), retrieved from
 *  environment and/or state derivative models.
 *  \param dependentVariableSettings Settings for dependent variable that is to be returned by function created here.
 *  \param bodies List of bodies to use in simulations (containing full environment).
 *  \param stateDerivativeModels List of state derivative models used in simulations (sorted by dynamics type as key).
 *  \param stateDerivativePartials List of state derivative partials used in simulations (sorted by dynamics type as key).
 *  \return Function returning requested dependent variable. NOTE: The environment and state derivative models need to
 *  be updated to current state and independent variable before computation is performed.
 */
template< typename TimeType = double, typename StateScalarType = double >
std::pair< std::function< Eigen::VectorXd( ) >, int > getVectorDependentVariableFunction(
        const std::shared_ptr< SingleDependentVariableSaveSettings > dependentVariableSettings,
        const simulation_setup::SystemOfBodies& bodies,
        const std::unordered_map< IntegratedStateType,
        std::vector< std::shared_ptr< SingleStateTypeDerivative< StateScalarType, TimeType > > > >& stateDerivativeModels =
        std::unordered_map< IntegratedStateType,
        std::vector< std::shared_ptr< SingleStateTypeDerivative< StateScalarType, TimeType > > > >( ),
        const std::map< propagators::IntegratedStateType, orbit_determination::StateDerivativePartialsMap >& stateDerivativePartials =
        std::map< propagators::IntegratedStateType, orbit_determination::StateDerivativePartialsMap >( ) )
{
    std::function< Eigen::VectorXd( ) > variableFunction;
    int parameterSize;

    // Retrieve base information on dependent variable
    PropagationDependentVariables dependentVariable = dependentVariableSettings->dependentVariableType_;
    const std::string& bodyWithProperty = dependentVariableSettings->associatedBody_;
    const std::string& secondaryBody = dependentVariableSettings->secondaryBody_;

    // Check dependent variable type and create function accordingly.
    switch( dependentVariable )
    {
    case relative_position_dependent_variable:
    {
        // Retrieve functions for positions of two bodies.
        std::function< Eigen::Vector3d( const Eigen::Vector3d&, const Eigen::Vector3d& ) > functionToEvaluate =
                std::bind( &linear_algebra::computeVectorDifference< 3 >, std::placeholders::_1, std::placeholders::_2 );
        std::function< Eigen::Vector3d( ) > firstInput =
                std::bind( &simulation_setup::Body::getPosition, bodies.at( bodyWithProperty ) );

        std::function< Eigen::Vector3d( ) > secondInput;
        if( secondaryBody != "SSB" )
        {
            secondInput = std::bind( &simulation_setup::Body::getPosition, bodies.at( secondaryBody ) );
        }
        else if( simulation_setup::getGlobalFrameOrigin( bodies ) == "SSB" )
        {
            secondInput = []( ){ return Eigen::Vector3d::Zero( ); };
        }
        else
        {
            throw std::runtime_error( "Error, requested state of " + bodyWithProperty + " w.r.t. SSB, but SSB is not frame origin" );
        }
        variableFunction = std::bind(
                    &evaluateBivariateReferenceFunction< Eigen::Vector3d, Eigen::Vector3d >,
                    functionToEvaluate, firstInput, secondInput );
        parameterSize = 3;
        break;
    }
    case relative_velocity_dependent_variable:
    {
        // Retrieve functions for velocities of two bodies.
        std::function< Eigen::Vector3d( const Eigen::Vector3d&, const Eigen::Vector3d& ) > functionToEvaluate =
                std::bind( &linear_algebra::computeVectorDifference< 3 >, std::placeholders::_1, std::placeholders::_2 );
        std::function< Eigen::Vector3d( ) > firstInput =
                std::bind( &simulation_setup::Body::getVelocity, bodies.at( bodyWithProperty ) );

        std::function< Eigen::Vector3d( ) > secondInput;
        if( secondaryBody != "SSB" )
        {
            secondInput = std::bind( &simulation_setup::Body::getVelocity, bodies.at( secondaryBody ) );
        }
        else if( simulation_setup::getGlobalFrameOrigin( bodies ) == "SSB" )
        {
            secondInput = []( ){ return Eigen::Vector3d::Zero( ); };
        }
        else
        {
            throw std::runtime_error( "Error, requested state of " + bodyWithProperty + " w.r.t. SSB, but SSB is not frame origin" );
        }

        variableFunction = std::bind(
                    &evaluateBivariateReferenceFunction< Eigen::Vector3d, Eigen::Vector3d >,
                    functionToEvaluate, firstInput, secondInput );
        parameterSize = 3;


        break;
    }
    case total_acceleration_dependent_variable:
    {
        // Retrieve model responsible for computing accelerations of requested bodies.
        std::shared_ptr< NBodyStateDerivative< StateScalarType, TimeType > > nBodyModel =
                getTranslationalStateDerivativeModelForBody( bodyWithProperty, stateDerivativeModels );
        nBodyModel->setUpdateRemovedAcceleration( dependentVariableSettings->associatedBody_ );
        variableFunction =
                std::bind( &NBodyStateDerivative< StateScalarType, TimeType >::getTotalAccelerationForBody, nBodyModel,
                           bodyWithProperty );
        parameterSize = 3;


        break;
    }
    case single_acceleration_dependent_variable:
    {
        // Check input consistency.
        std::shared_ptr< SingleAccelerationDependentVariableSaveSettings > accelerationDependentVariableSettings =
                std::dynamic_pointer_cast< SingleAccelerationDependentVariableSaveSettings >( dependentVariableSettings );
        if( accelerationDependentVariableSettings == nullptr )
        {
            std::string errorMessage= "Error, inconsistent inout when creating dependent variable function of type single_acceleration_dependent_variable";
            throw std::runtime_error( errorMessage );
        }
        else
        {
            // Retrieve list of suitable acceleration models (size should be one to avoid ambiguities)
            std::vector< std::shared_ptr< basic_astrodynamics::AccelerationModel< Eigen::Vector3d > > >
                    listOfSuitableAccelerationModels = getAccelerationBetweenBodies(
                        accelerationDependentVariableSettings->associatedBody_,
                        accelerationDependentVariableSettings->secondaryBody_,
                        stateDerivativeModels, accelerationDependentVariableSettings->accelerationModelType_ );

            // Check if third-body counterpart of acceleration is found
            if( listOfSuitableAccelerationModels.size( ) == 0 && basic_astrodynamics::isAccelerationDirectGravitational(
                        accelerationDependentVariableSettings->accelerationModelType_ ) )
            {
                listOfSuitableAccelerationModels = getAccelerationBetweenBodies(
                            accelerationDependentVariableSettings->associatedBody_,
                            accelerationDependentVariableSettings->secondaryBody_,
                            stateDerivativeModels, basic_astrodynamics::getAssociatedThirdBodyAcceleration(
                                accelerationDependentVariableSettings->accelerationModelType_  ) );
            }

            if( listOfSuitableAccelerationModels.size( ) != 1 )
            {
                std::string errorMessage = "Error when getting acceleration between bodies " +
                        accelerationDependentVariableSettings->associatedBody_ + " and " +
                        accelerationDependentVariableSettings->secondaryBody_ + " of type " +
                        getAccelerationModelName(
                            accelerationDependentVariableSettings->accelerationModelType_ ) +
                        ", no such acceleration found";
                throw std::runtime_error( errorMessage );
            }
            else
            {
                std::shared_ptr< NBodyStateDerivative< StateScalarType, TimeType > > nBodyModel =
                        getTranslationalStateDerivativeModelForBody( bodyWithProperty, stateDerivativeModels );
                std::map< std::string, std::shared_ptr< gravitation::CentralGravitationalAccelerationModel3d > > removedAcceleration =
                        nBodyModel->getRemovedCentralAcceleration( );
                if( removedAcceleration.count( accelerationDependentVariableSettings->associatedBody_ ) > 0 )
                {
                    if( listOfSuitableAccelerationModels.at( 0 ) ==
                            removedAcceleration.at( accelerationDependentVariableSettings->associatedBody_ ) )
                    {
                        nBodyModel->setUpdateRemovedAcceleration( accelerationDependentVariableSettings->associatedBody_ );
                    }
                }

                variableFunction = std::bind( &basic_astrodynamics::AccelerationModel3d::getAcceleration,
                                              listOfSuitableAccelerationModels.at( 0 ) );
                parameterSize = 3;
            }
        }
        break;
    }
    case spherical_harmonic_acceleration_norm_terms_dependent_variable:
    {
        // Check input consistency.
        std::shared_ptr< SphericalHarmonicAccelerationTermsDependentVariableSaveSettings > accelerationComponentVariableSettings =
                std::dynamic_pointer_cast< SphericalHarmonicAccelerationTermsDependentVariableSaveSettings >( dependentVariableSettings );
        if( accelerationComponentVariableSettings == nullptr )
        {
            std::string errorMessage= "Error, inconsistent inout when creating dependent variable function of type spherical_harmonic_acceleration_norm_terms_dependent_variable";
            throw std::runtime_error( errorMessage );
        }
        else
        {
            std::shared_ptr< basic_astrodynamics::AccelerationModel3d > sphericalHarmonicAcceleration =
                    getSphericalHarmonicAccelerationForDependentVariables(
                        accelerationComponentVariableSettings, stateDerivativeModels, true );

            if( std::dynamic_pointer_cast< gravitation::SphericalHarmonicsGravitationalAccelerationModel >(
                        sphericalHarmonicAcceleration ) != nullptr )
            {
                std::shared_ptr< gravitation::SphericalHarmonicsGravitationalAccelerationModel > directSphericalHarmonicAcceleration =
                        std::dynamic_pointer_cast< gravitation::SphericalHarmonicsGravitationalAccelerationModel >(
                            sphericalHarmonicAcceleration );

                directSphericalHarmonicAcceleration->setSaveSphericalHarmonicTermsSeparately( true );
                variableFunction = std::bind(
                            &gravitation::SphericalHarmonicsGravitationalAccelerationModel::getConcatenatedAccelerationComponentNorms,
                            directSphericalHarmonicAcceleration, accelerationComponentVariableSettings->componentIndices_ );
            }
            else if( std::dynamic_pointer_cast< gravitation::ThirdBodySphericalHarmonicsGravitationalAccelerationModel >(
                         sphericalHarmonicAcceleration ) != nullptr )
            {
                std::shared_ptr< gravitation::ThirdBodySphericalHarmonicsGravitationalAccelerationModel > thirdBodySphericalHarmonicAcceleration =
                        std::dynamic_pointer_cast< gravitation::ThirdBodySphericalHarmonicsGravitationalAccelerationModel >(
                            sphericalHarmonicAcceleration );
                thirdBodySphericalHarmonicAcceleration->getAccelerationModelForBodyUndergoingAcceleration( )->
                        setSaveSphericalHarmonicTermsSeparately( true );
                thirdBodySphericalHarmonicAcceleration->getAccelerationModelForCentralBody( )->
                        setSaveSphericalHarmonicTermsSeparately( true );

                std::function< Eigen::VectorXd( ) > directAccelerationsFunction = std::bind(
                            &gravitation::SphericalHarmonicsGravitationalAccelerationModel::getConcatenatedAccelerationComponents,
                            thirdBodySphericalHarmonicAcceleration->getAccelerationModelForBodyUndergoingAcceleration( ),
                            accelerationComponentVariableSettings->componentIndices_ );
                std::function< Eigen::VectorXd( ) > centralBodyAccelerationsFunction = std::bind(
                            &gravitation::SphericalHarmonicsGravitationalAccelerationModel::getConcatenatedAccelerationComponents,
                            thirdBodySphericalHarmonicAcceleration->getAccelerationModelForCentralBody( ),
                            accelerationComponentVariableSettings->componentIndices_ );
                variableFunction =
                        std::bind( &getNormsOfAccelerationDifferencesFromLists,
                                   directAccelerationsFunction, centralBodyAccelerationsFunction );
            }
            else
            {
                throw std::runtime_error( "Error when getting spherical_harmonic_acceleration_norm_terms_dependent_variable, did not recognize acceleration model." );
            }

            parameterSize = accelerationComponentVariableSettings->componentIndices_.size( );
        }
        break;
    }
    case spherical_harmonic_acceleration_terms_dependent_variable:
    {
        // Check input consistency.
        std::shared_ptr< SphericalHarmonicAccelerationTermsDependentVariableSaveSettings > accelerationComponentVariableSettings =
                std::dynamic_pointer_cast< SphericalHarmonicAccelerationTermsDependentVariableSaveSettings >( dependentVariableSettings );
        if( accelerationComponentVariableSettings == nullptr )
        {
            std::string errorMessage= "Error, inconsistent inout when creating dependent variable function of type spherical_harmonic_acceleration_terms_dependent_variable";
            throw std::runtime_error( errorMessage );
        }
        else
        {
            std::shared_ptr< basic_astrodynamics::AccelerationModel3d > sphericalHarmonicAcceleration =
                    getSphericalHarmonicAccelerationForDependentVariables(
                        accelerationComponentVariableSettings, stateDerivativeModels, true );

            if( std::dynamic_pointer_cast< gravitation::SphericalHarmonicsGravitationalAccelerationModel >(
                        sphericalHarmonicAcceleration ) != nullptr )
            {
                std::shared_ptr< gravitation::SphericalHarmonicsGravitationalAccelerationModel > directSphericalHarmonicAcceleration =
                        std::dynamic_pointer_cast< gravitation::SphericalHarmonicsGravitationalAccelerationModel >(
                            sphericalHarmonicAcceleration );

                directSphericalHarmonicAcceleration->setSaveSphericalHarmonicTermsSeparately( true );
                variableFunction = std::bind(
                            &gravitation::SphericalHarmonicsGravitationalAccelerationModel::getConcatenatedAccelerationComponents,
                            directSphericalHarmonicAcceleration, accelerationComponentVariableSettings->componentIndices_ );
            }
            else if( std::dynamic_pointer_cast< gravitation::ThirdBodySphericalHarmonicsGravitationalAccelerationModel >(
                         sphericalHarmonicAcceleration ) != nullptr )
            {
                std::shared_ptr< gravitation::ThirdBodySphericalHarmonicsGravitationalAccelerationModel > thirdBodySphericalHarmonicAcceleration =
                        std::dynamic_pointer_cast< gravitation::ThirdBodySphericalHarmonicsGravitationalAccelerationModel >(
                            sphericalHarmonicAcceleration );
                thirdBodySphericalHarmonicAcceleration->getAccelerationModelForBodyUndergoingAcceleration( )->
                        setSaveSphericalHarmonicTermsSeparately( true );
                thirdBodySphericalHarmonicAcceleration->getAccelerationModelForCentralBody( )->
                        setSaveSphericalHarmonicTermsSeparately( true );

                std::function< Eigen::VectorXd( ) > directAccelerationsFunction = std::bind(
                            &gravitation::SphericalHarmonicsGravitationalAccelerationModel::getConcatenatedAccelerationComponents,
                            thirdBodySphericalHarmonicAcceleration->getAccelerationModelForBodyUndergoingAcceleration( ),
                            accelerationComponentVariableSettings->componentIndices_ );
                std::function< Eigen::VectorXd( ) > centralBodyAccelerationsFunction = std::bind(
                            &gravitation::SphericalHarmonicsGravitationalAccelerationModel::getConcatenatedAccelerationComponents,
                            thirdBodySphericalHarmonicAcceleration->getAccelerationModelForCentralBody( ),
                            accelerationComponentVariableSettings->componentIndices_ );
                variableFunction =
                        std::bind( &utilities::subtractFunctionReturn< Eigen::VectorXd >,
                                   directAccelerationsFunction, centralBodyAccelerationsFunction );
            }
            else
            {
                throw std::runtime_error( "Error when getting spherical_harmonic_acceleration_terms_dependent_variable, did not recognize acceleration model." );
            }
            parameterSize = 3 * accelerationComponentVariableSettings->componentIndices_.size( );

        }
        break;
    }
    case total_gravity_field_variation_acceleration:
    {

        std::shared_ptr< gravitation::SphericalHarmonicsGravitationalAccelerationModel > sphericalHarmonicAcceleration =
                std::dynamic_pointer_cast< gravitation::SphericalHarmonicsGravitationalAccelerationModel >(
                    getSphericalHarmonicAccelerationForDependentVariables(
                        dependentVariableSettings, stateDerivativeModels, false ) );

        std::shared_ptr< gravitation::TimeDependentSphericalHarmonicsGravityField > timeDependentGravityField =
                std::dynamic_pointer_cast< gravitation::TimeDependentSphericalHarmonicsGravityField >(
                    bodies.at( dependentVariableSettings->secondaryBody_ )->getGravityFieldModel( ) );

        if( timeDependentGravityField == nullptr )
        {
            throw std::runtime_error( "Error when requesting save of gravity field variation acceleration, central body " +
                                      dependentVariableSettings->secondaryBody_ +
                                      " has no TimeDependentSphericalHarmonicsGravityField." );
        }
        else
        {
            std::function< Eigen::VectorXd( const Eigen::MatrixXd&, const Eigen::MatrixXd& ) > accelerationFunction =
                    std::bind( &gravitation::SphericalHarmonicsGravitationalAccelerationModel::getAccelerationWithAlternativeCoefficients,
                               sphericalHarmonicAcceleration, std::placeholders::_1, std::placeholders::_2 );
            std::function< Eigen::MatrixXd( ) > cosineCorrectionFunction =
                    std::bind( &gravitation::TimeDependentSphericalHarmonicsGravityField::getTotalCosineCoefficientCorrection,
                               timeDependentGravityField,
                               sphericalHarmonicAcceleration->getMaximumDegree( ),
                               sphericalHarmonicAcceleration->getMaximumOrder( ) );
            std::function< Eigen::MatrixXd( ) > sineCorrectionFunction =
                    std::bind( &gravitation::TimeDependentSphericalHarmonicsGravityField::getTotalSineCoefficientCorrection,
                               timeDependentGravityField,
                               sphericalHarmonicAcceleration->getMaximumDegree( ),
                               sphericalHarmonicAcceleration->getMaximumOrder( ) );

            variableFunction = std::bind( evaluateBivariateReferenceFunction< Eigen::VectorXd, Eigen::MatrixXd >,
                                          accelerationFunction, cosineCorrectionFunction, sineCorrectionFunction );

            parameterSize = 3;
        }

        break;
    }
    case total_spherical_harmonic_cosine_coefficient_variation:
    {
        // Check input consistency.
        std::shared_ptr< TotalGravityFieldVariationSettings > totalGravityFieldVariationSettings =
                std::dynamic_pointer_cast< TotalGravityFieldVariationSettings >( dependentVariableSettings );
        if( totalGravityFieldVariationSettings == nullptr )
        {
            std::string errorMessage= "Error, inconsistent inout when creating dependent variable function of type total_spherical_harmonic_cosine_coefficient_variation";
            throw std::runtime_error( errorMessage );
        }
        else
        {

            std::shared_ptr< gravitation::TimeDependentSphericalHarmonicsGravityField > timeDependentGravityField =
                    std::dynamic_pointer_cast< gravitation::TimeDependentSphericalHarmonicsGravityField >(
                        bodies.at( dependentVariableSettings->associatedBody_ )->getGravityFieldModel( ) );

            if( timeDependentGravityField == nullptr )
            {
                throw std::runtime_error( "Error when requesting save of gravity field variation, central body " +
                                          dependentVariableSettings->secondaryBody_ +
                                          " has no TimeDependentSphericalHarmonicsGravityField." );
            }
            else
            {
                std::vector< std::pair< int, int > > componentIndices = totalGravityFieldVariationSettings->componentIndices_;
                unsigned int numberOfCoefficients =  componentIndices.size( );

                variableFunction = [=]( )
                {
                    Eigen::VectorXd coefficientCorrections =
                            Eigen::VectorXd::Zero( numberOfCoefficients );
                    for( unsigned int i = 0; i < numberOfCoefficients; i++ )
                    {
                        coefficientCorrections( i ) = timeDependentGravityField->getSingleCosineCoefficientCorrection(
                                    componentIndices.at( i ).first, componentIndices.at( i ).second );
                    }
                    return coefficientCorrections;
                };

                parameterSize = numberOfCoefficients;
            }

        }
        break;

    }
    case total_spherical_harmonic_sine_coefficient_variation:
    {
        // Check input consistency.
        std::shared_ptr< TotalGravityFieldVariationSettings > totalGravityFieldVariationSettings =
                std::dynamic_pointer_cast< TotalGravityFieldVariationSettings >( dependentVariableSettings );
        if( totalGravityFieldVariationSettings == nullptr )
        {
            std::string errorMessage= "Error, inconsistent inout when creating dependent variable function of type total_spherical_harmonic_sine_coefficient_variation";
            throw std::runtime_error( errorMessage );
        }
        else
        {

            std::shared_ptr< gravitation::TimeDependentSphericalHarmonicsGravityField > timeDependentGravityField =
                    std::dynamic_pointer_cast< gravitation::TimeDependentSphericalHarmonicsGravityField >(
                        bodies.at( dependentVariableSettings->associatedBody_ )->getGravityFieldModel( ) );

            if( timeDependentGravityField == nullptr )
            {
                throw std::runtime_error( "Error when requesting save of gravity field variation, central body " +
                                          dependentVariableSettings->secondaryBody_ +
                                          " has no TimeDependentSphericalHarmonicsGravityField." );
            }
            else
            {
                std::vector< std::pair< int, int > > componentIndices = totalGravityFieldVariationSettings->componentIndices_;
                int numberOfCoefficients =  componentIndices.size( );

                variableFunction = [=]( )
                {
                    Eigen::VectorXd coefficientCorrections =
                            Eigen::VectorXd::Zero( numberOfCoefficients );
                    for( unsigned int i = 0; i < componentIndices.size( ); i++ )
                    {
                        coefficientCorrections( i ) = timeDependentGravityField->getSingleSineCoefficientCorrection(
                                    componentIndices.at( i ).first, componentIndices.at( i ).second );
                    }
                    return coefficientCorrections;
                };

                parameterSize = numberOfCoefficients;
            }

        }
        break;

    }
    case single_gravity_field_variation_acceleration:
    {
        std::shared_ptr< SingleVariationSphericalHarmonicAccelerationSaveSettings > accelerationVariableSettings =
                std::dynamic_pointer_cast< SingleVariationSphericalHarmonicAccelerationSaveSettings >( dependentVariableSettings );
        if( accelerationVariableSettings == nullptr )
        {
            std::string errorMessage= "Error, inconsistent inout when creating dependent variable function of type single_gravity_field_variation_acceleration";
            throw std::runtime_error( errorMessage );
        }
        else
        {
            std::shared_ptr< gravitation::SphericalHarmonicsGravitationalAccelerationModel > sphericalHarmonicAcceleration =
                    std::dynamic_pointer_cast< gravitation::SphericalHarmonicsGravitationalAccelerationModel >(
                        getSphericalHarmonicAccelerationForDependentVariables(
                            accelerationVariableSettings, stateDerivativeModels, false ) );

            std::shared_ptr< gravitation::TimeDependentSphericalHarmonicsGravityField > timeDependentGravityField =
                    std::dynamic_pointer_cast< gravitation::TimeDependentSphericalHarmonicsGravityField >(
                        bodies.at( dependentVariableSettings->secondaryBody_ )->getGravityFieldModel( ) );

            if( timeDependentGravityField == nullptr )
            {
                throw std::runtime_error( "Error when requesting save of gravity field variation acceleration, central body " +
                                          dependentVariableSettings->secondaryBody_ +
                                          " has no TimeDependentSphericalHarmonicsGravityField." );
            }
            else
            {
                std::function< Eigen::VectorXd( const Eigen::MatrixXd&, const Eigen::MatrixXd& ) > accelerationFunction =
                        std::bind( &gravitation::SphericalHarmonicsGravitationalAccelerationModel::getAccelerationWithAlternativeCoefficients,
                                   sphericalHarmonicAcceleration, std::placeholders::_1, std::placeholders::_2 );

                std::shared_ptr< gravitation::GravityFieldVariations > gravityFieldVatiation =
                        timeDependentGravityField->getGravityFieldVariationsSet( )->getGravityFieldVariation(
                            accelerationVariableSettings->deformationType_,
                            accelerationVariableSettings->identifier_ ).second;

                std::function< Eigen::MatrixXd( ) > cosineCorrectionFunction =
                        std::bind( &gravitation::GravityFieldVariations::getLastCosineCorrection,
                                   gravityFieldVatiation  );
                std::function< Eigen::MatrixXd( ) > sineCorrectionFunction =
                        std::bind( &gravitation::GravityFieldVariations::getLastSineCorrection,
                                   gravityFieldVatiation );

                variableFunction = std::bind( evaluateBivariateReferenceFunction< Eigen::VectorXd, Eigen::MatrixXd >,
                                              accelerationFunction, cosineCorrectionFunction, sineCorrectionFunction );

            }
        }
        parameterSize = 3;

        break;
    }
    case single_gravity_field_variation_acceleration_terms:
    {
        std::shared_ptr< SingleVariationSingleTermSphericalHarmonicAccelerationSaveSettings > accelerationVariableSettings =
                std::dynamic_pointer_cast< SingleVariationSingleTermSphericalHarmonicAccelerationSaveSettings >( dependentVariableSettings );
        if( accelerationVariableSettings == nullptr )
        {
            std::string errorMessage= "Error, inconsistent inout when creating dependent variable function of type single_gravity_field_variation_acceleration_terms";
            throw std::runtime_error( errorMessage );
        }
        else
        {
            std::shared_ptr< gravitation::SphericalHarmonicsGravitationalAccelerationModel > sphericalHarmonicAcceleration =
                    std::dynamic_pointer_cast< gravitation::SphericalHarmonicsGravitationalAccelerationModel >(
                        getSphericalHarmonicAccelerationForDependentVariables(
                            accelerationVariableSettings, stateDerivativeModels, false ) );

            std::shared_ptr< gravitation::TimeDependentSphericalHarmonicsGravityField > timeDependentGravityField =
                    std::dynamic_pointer_cast< gravitation::TimeDependentSphericalHarmonicsGravityField >(
                        bodies.at( dependentVariableSettings->secondaryBody_ )->getGravityFieldModel( ) );

            if( timeDependentGravityField == nullptr )
            {
                throw std::runtime_error( "Error when requesting save of gravity field variation acceleration, central body " +
                                          dependentVariableSettings->secondaryBody_ +
                                          " has no TimeDependentSphericalHarmonicsGravityField." );
            }
            else
            {
                std::function< Eigen::VectorXd( const Eigen::MatrixXd&, const Eigen::MatrixXd& ) > accelerationFunction =
                        std::bind( &gravitation::SphericalHarmonicsGravitationalAccelerationModel::
                                   getAccelerationComponentsWithAlternativeCoefficients,
                                   sphericalHarmonicAcceleration, std::placeholders::_1, std::placeholders::_2, accelerationVariableSettings->componentIndices_ );

                std::shared_ptr< gravitation::GravityFieldVariations > gravityFieldVatiation =
                        timeDependentGravityField->getGravityFieldVariationsSet( )->getGravityFieldVariation(
                            accelerationVariableSettings->deformationType_,
                            accelerationVariableSettings->identifier_ ).second;

                std::function< Eigen::MatrixXd( ) > cosineCorrectionFunction =
                        std::bind( &gravitation::GravityFieldVariations::getLastCosineCorrection,
                                   gravityFieldVatiation );
                std::function< Eigen::MatrixXd( ) > sineCorrectionFunction =
                        std::bind( &gravitation::GravityFieldVariations::getLastSineCorrection,
                                   gravityFieldVatiation );

                variableFunction = std::bind( evaluateBivariateReferenceFunction< Eigen::VectorXd, Eigen::MatrixXd >,
                                              accelerationFunction, cosineCorrectionFunction, sineCorrectionFunction );

            }
            parameterSize = 3 * accelerationVariableSettings->componentIndices_.size( );

        }
        break;
    }
    case aerodynamic_force_coefficients_dependent_variable:
    {
        if( std::dynamic_pointer_cast< aerodynamics::AtmosphericFlightConditions >(
                    bodies.at( bodyWithProperty )->getFlightConditions( ) )== nullptr )
        {
            simulation_setup::addAtmosphericFlightConditions(
                        bodies, bodyWithProperty, secondaryBody );
        }

        variableFunction = std::bind(
                    &aerodynamics::AerodynamicCoefficientInterface::getCurrentForceCoefficients,
                    std::dynamic_pointer_cast< aerodynamics::AtmosphericFlightConditions >(
                        bodies.at( bodyWithProperty )->getFlightConditions( ) )->getAerodynamicCoefficientInterface( ) );
        parameterSize = 3;

        break;
    }
    case aerodynamic_moment_coefficients_dependent_variable:
    {
        if( std::dynamic_pointer_cast< aerodynamics::AtmosphericFlightConditions >(
                    bodies.at( bodyWithProperty )->getFlightConditions( ) )== nullptr )
        {
            simulation_setup::addAtmosphericFlightConditions(
                        bodies, bodyWithProperty, secondaryBody );
        }

        variableFunction = std::bind(
                    &aerodynamics::AerodynamicCoefficientInterface::getCurrentMomentCoefficients,
                    std::dynamic_pointer_cast< aerodynamics::AtmosphericFlightConditions >(
                        bodies.at( bodyWithProperty )->getFlightConditions( ) )->getAerodynamicCoefficientInterface( ) );
        parameterSize = 3;

        break;
    }
    case aerodynamic_control_surface_free_force_coefficients_dependent_variable:
    {
        if( std::dynamic_pointer_cast< aerodynamics::AtmosphericFlightConditions >(
                bodies.at( bodyWithProperty )->getFlightConditions( ) )== nullptr )
        {
            simulation_setup::addAtmosphericFlightConditions(
                    bodies, bodyWithProperty, secondaryBody );
        }

        variableFunction = std::bind(
                &aerodynamics::AerodynamicCoefficientInterface::getCurrentControlSurfaceFreeForceCoefficients,
                std::dynamic_pointer_cast< aerodynamics::AtmosphericFlightConditions >(
                        bodies.at( bodyWithProperty )->getFlightConditions( ) )->getAerodynamicCoefficientInterface( ) );
        parameterSize = 3;

        break;
    }
    case aerodynamic_control_surface_free_moment_coefficients_dependent_variable:
    {
        if( std::dynamic_pointer_cast< aerodynamics::AtmosphericFlightConditions >(
                bodies.at( bodyWithProperty )->getFlightConditions( ) )== nullptr )
        {
            simulation_setup::addAtmosphericFlightConditions(
                    bodies, bodyWithProperty, secondaryBody );
        }

        variableFunction = std::bind(
                &aerodynamics::AerodynamicCoefficientInterface::getCurrentControlSurfaceFreeMomentCoefficients,
                std::dynamic_pointer_cast< aerodynamics::AtmosphericFlightConditions >(
                        bodies.at( bodyWithProperty )->getFlightConditions( ) )->getAerodynamicCoefficientInterface( ) );
        parameterSize = 3;

        break;
    }
    case aerodynamic_control_surface_force_coefficients_increment_dependent_variable:
    {
        std::shared_ptr< ControlSurfaceCoefficientDependentVariableSettings > controlSurfaceVariabelSettings =
                std::dynamic_pointer_cast< ControlSurfaceCoefficientDependentVariableSettings >( dependentVariableSettings );
        if( controlSurfaceVariabelSettings == nullptr )
        {
            std::string errorMessage= "Error, inconsistent inout when creating dependent variable function of type aerodynamic_control_surface_force_coefficients_increment_dependent_variable";
            throw std::runtime_error( errorMessage );
        }
        else
        {
            if( std::dynamic_pointer_cast< aerodynamics::AtmosphericFlightConditions >(
                    bodies.at( bodyWithProperty )->getFlightConditions( ) )== nullptr )
            {
                simulation_setup::addAtmosphericFlightConditions(
                        bodies, bodyWithProperty, secondaryBody );
            }

            variableFunction = std::bind(
                    &aerodynamics::AerodynamicCoefficientInterface::getCurrentForceCoefficientIncrement,
                    std::dynamic_pointer_cast< aerodynamics::AtmosphericFlightConditions >(
                            bodies.at( bodyWithProperty )->getFlightConditions( ) )->getAerodynamicCoefficientInterface( ),
                            controlSurfaceVariabelSettings->controlSurfaceName_ );
            parameterSize = 3;
        }
        break;
    }
    case aerodynamic_control_surface_moment_coefficients_increment_dependent_variable:
    {
        std::shared_ptr< ControlSurfaceCoefficientDependentVariableSettings > controlSurfaceVariabelSettings =
                std::dynamic_pointer_cast< ControlSurfaceCoefficientDependentVariableSettings >( dependentVariableSettings );
        if( controlSurfaceVariabelSettings == nullptr )
        {
            std::string errorMessage= "Error, inconsistent inout when creating dependent variable function of type aerodynamic_control_surface_moment_coefficients_increment_dependent_variable";
            throw std::runtime_error( errorMessage );
        }
        else
        {
            if( std::dynamic_pointer_cast< aerodynamics::AtmosphericFlightConditions >(
                    bodies.at( bodyWithProperty )->getFlightConditions( ) )== nullptr )
            {
                simulation_setup::addAtmosphericFlightConditions(
                        bodies, bodyWithProperty, secondaryBody );
            }

            variableFunction = std::bind(
                    &aerodynamics::AerodynamicCoefficientInterface::getCurrentMomentCoefficientIncrement,
                    std::dynamic_pointer_cast< aerodynamics::AtmosphericFlightConditions >(
                            bodies.at( bodyWithProperty )->getFlightConditions( ) )->getAerodynamicCoefficientInterface( ),
                    controlSurfaceVariabelSettings->controlSurfaceName_ );
            parameterSize = 3;
        }
        break;
    }
    case inertial_to_body_fixed_rotation_matrix_variable:
    {
        std::function< Eigen::Quaterniond( ) > rotationFunction =
                std::bind( &simulation_setup::Body::getCurrentRotationToLocalFrame, bodies.at( bodyWithProperty ) );
        variableFunction = std::bind( &getVectorRepresentationForRotationQuaternion, rotationFunction );
        parameterSize = 9;
        break;
    }
    case intermediate_aerodynamic_rotation_matrix_variable:
    {
        if( bodies.at( bodyWithProperty )->getFlightConditions( ) == nullptr )
        {
            simulation_setup::addFlightConditions(
                        bodies, bodyWithProperty, secondaryBody );
        }

        // Check input consistency.
        std::shared_ptr< IntermediateAerodynamicRotationVariableSaveSettings >
                intermediateAerodynamicRotationVariableSaveSettings =
                std::dynamic_pointer_cast< IntermediateAerodynamicRotationVariableSaveSettings >(
                    dependentVariableSettings );
        if( intermediateAerodynamicRotationVariableSaveSettings == nullptr )
        {
            std::string errorMessage= "Error, inconsistent inout when creating dependent variable function of type intermediate_aerodynamic_rotation_matrix_variable";
            throw std::runtime_error( errorMessage );
        }

        std::function< Eigen::Quaterniond( ) > rotationFunction =
                std::bind( &reference_frames::AerodynamicAngleCalculator::getRotationQuaternionBetweenFrames,
                           bodies.at( bodyWithProperty )->getFlightConditions( )->getAerodynamicAngleCalculator( ),
                           intermediateAerodynamicRotationVariableSaveSettings->baseFrame_,
                           intermediateAerodynamicRotationVariableSaveSettings->targetFrame_ );

        variableFunction = std::bind( &getVectorRepresentationForRotationQuaternion, rotationFunction );
        parameterSize = 9;
        break;
    }
    case body_fixed_airspeed_based_velocity_variable:
    {
        if( std::dynamic_pointer_cast< aerodynamics::AtmosphericFlightConditions >(
                    bodies.at( bodyWithProperty )->getFlightConditions( ) )== nullptr )
        {
            simulation_setup::addAtmosphericFlightConditions(
                        bodies, bodyWithProperty, secondaryBody );
        }

        variableFunction = std::bind( &aerodynamics::AtmosphericFlightConditions::getCurrentAirspeedBasedVelocity,
                                      std::dynamic_pointer_cast< aerodynamics::AtmosphericFlightConditions >(
                                          bodies.at( bodyWithProperty )->getFlightConditions( ) ) );
        parameterSize = 3;
        break;
    }
    case body_fixed_groundspeed_based_velocity_variable:
    {
        if( bodies.at( bodyWithProperty )->getFlightConditions( ) == nullptr )
        {
            simulation_setup::addFlightConditions(
                        bodies, bodyWithProperty, secondaryBody );
        }

        if(  bodies.at( bodyWithProperty )->getFlightConditions( )->getAerodynamicAngleCalculator( ) == nullptr )
        {
            std::string errorMessage= "Error, no aerodynamic angle calculator when creating dependent variable function of type body_fixed_groundspeed_based_velocity_variable";
            throw std::runtime_error( errorMessage );
        }

        variableFunction = std::bind( &reference_frames::AerodynamicAngleCalculator::getCurrentGroundspeedBasedBodyFixedVelocity,
                                      bodies.at( bodyWithProperty )->getFlightConditions( )->getAerodynamicAngleCalculator( ) );
        parameterSize = 3;
        break;
    }
    case tnw_to_inertial_frame_rotation_dependent_variable:
    {
        std::function< Eigen::Vector6d( ) > vehicleStateFunction =
                std::bind( &simulation_setup::Body::getState, bodies.at( dependentVariableSettings->associatedBody_ ) );
        std::function< Eigen::Vector6d( ) > centralBodyStateFunction;

        if( ephemerides::isFrameInertial( dependentVariableSettings->secondaryBody_ ) )
        {
            centralBodyStateFunction =  [ ]( ){ return Eigen::Vector6d::Zero( ); };
        }
        else
        {
            centralBodyStateFunction =
                    std::bind( &simulation_setup::Body::getState, bodies.at( dependentVariableSettings->secondaryBody_ ) );
        }

        std::function< Eigen::Matrix3d( ) > rotationFunction =
                std::bind( &reference_frames::getTnwToInertialRotationFromFunctions,
                           vehicleStateFunction, centralBodyStateFunction, true );
        variableFunction = std::bind(
                    &getVectorRepresentationForRotationMatrixFunction, rotationFunction );

        parameterSize = 9;

        break;
    }
    case rsw_to_inertial_frame_rotation_dependent_variable:
    {
        std::function< Eigen::Vector6d( ) > vehicleStateFunction =
                std::bind( &simulation_setup::Body::getState, bodies.at( dependentVariableSettings->associatedBody_ ) );
        std::function< Eigen::Vector6d( ) > centralBodyStateFunction;

        if( ephemerides::isFrameInertial( dependentVariableSettings->secondaryBody_ ) )
        {
            centralBodyStateFunction =  [ ]( ){ return Eigen::Vector6d::Zero( ); };
        }
        else
        {
            centralBodyStateFunction =
                    std::bind( &simulation_setup::Body::getState, bodies.at( dependentVariableSettings->secondaryBody_ ) );
        }

        std::function< Eigen::Matrix3d( ) > rotationFunction =
                [=]( ){ return reference_frames::getRswSatelliteCenteredToInertialFrameRotationMatrix(
                        vehicleStateFunction( ) - centralBodyStateFunction( ) ); };
        variableFunction = std::bind(
                    &getVectorRepresentationForRotationMatrixFunction, rotationFunction );

        parameterSize = 9;

        break;
    }
    case total_torque_dependent_variable:
    {

        // Retrieve model responsible for computing accelerations of requested bodies.
        std::shared_ptr< RotationalMotionStateDerivative< StateScalarType, TimeType > > rotationalDynamicsModel =
                getRotationalStateDerivativeModelForBody( bodyWithProperty, stateDerivativeModels );
        variableFunction = std::bind( &RotationalMotionStateDerivative< StateScalarType, TimeType >::getTotalTorqueForBody,
                                      rotationalDynamicsModel, bodyWithProperty );
        parameterSize = 3;


        break;
    }
    case single_torque_dependent_variable:
    {
        // Check input consistency.
        std::shared_ptr< SingleTorqueDependentVariableSaveSettings > torqueDependentVariableSettings =
                std::dynamic_pointer_cast< SingleTorqueDependentVariableSaveSettings >( dependentVariableSettings );
        if( torqueDependentVariableSettings == nullptr )
        {
            std::string errorMessage= "Error, inconsistent inout when creating dependent variable function of type single_torque_dependent_variable";
            throw std::runtime_error( errorMessage );
        }
        else
        {
            // Retrieve list of suitable torque models (size should be one to avoid ambiguities)
            std::vector< std::shared_ptr< basic_astrodynamics::TorqueModel > >
                    listOfSuitableTorqueModels = getTorqueBetweenBodies(
                        torqueDependentVariableSettings->associatedBody_,
                        torqueDependentVariableSettings->secondaryBody_,
                        stateDerivativeModels, torqueDependentVariableSettings->torqueModelType_ );


            if( listOfSuitableTorqueModels.size( ) != 1 )
            {
                std::string errorMessage = "Error when getting torque between bodies " +
                        torqueDependentVariableSettings->associatedBody_ + " and " +
                        torqueDependentVariableSettings->secondaryBody_ + " of type " +
                        std::to_string(
                            torqueDependentVariableSettings->torqueModelType_ ) +
                        ", no such torque found";
                throw std::runtime_error( errorMessage );
            }
            else
            {
                //std::function< Eigen::Vector3d( ) > vectorFunction =
                variableFunction = std::bind( &basic_astrodynamics::TorqueModel::getTorque,
                                              listOfSuitableTorqueModels.at( 0 ) );
                parameterSize = 3;
            }
        }
        break;
    }
    case keplerian_state_dependent_variable:
    {
        // Retrieve model responsible for computing accelerations of requested bodies.
        std::string orbitingBody = dependentVariableSettings->associatedBody_;
        std::string centralBody = dependentVariableSettings->secondaryBody_;

        if( bodies.count( orbitingBody ) == 0 )
        {
            throw std::runtime_error( "Error when requesting kepler elements as dependent variables, orbiting body: '" + orbitingBody + "' not found" );
        }
        else if( bodies.count( centralBody ) == 0 )
        {
            throw std::runtime_error( "Error when requesting kepler elements as dependent variables, central body: '" + centralBody + "' not found" );
        }

        std::function< double( ) > centralBodyGravitationalParameter;
        if( bodies.at( centralBody )->getGravityFieldModel( ) == nullptr )
        {
            throw std::runtime_error( "Error when requesting kepler elements as dependent variables, central body: '" + centralBody + "' has no gravity field" );
        }
        else
        {
            centralBodyGravitationalParameter = std::bind( &gravitation::GravityFieldModel::getGravitationalParameter,
                                                           bodies.at( centralBody )->getGravityFieldModel( ) );
        }

        std::function< double( ) > orbitingBodyGravitationalParameter;
        std::function< double( ) > effectiveGravitationalParameter;
        if( bodies.at( orbitingBody )->getGravityFieldModel( ) != nullptr )
        {
            orbitingBodyGravitationalParameter = std::bind( &gravitation::GravityFieldModel::getGravitationalParameter,
                                                            bodies.at( orbitingBody )->getGravityFieldModel( ) );
            effectiveGravitationalParameter = std::bind( &utilities::sumFunctionReturn< double >,
                                                         orbitingBodyGravitationalParameter,
                                                         centralBodyGravitationalParameter );

        }
        else
        {
            effectiveGravitationalParameter = centralBodyGravitationalParameter;
        }

        // Retrieve functions for positions of two bodies.
        std::function< Eigen::Vector6d( const Eigen::Vector6d&, const Eigen::Vector6d& ) > functionToEvaluate =
                std::bind( &linear_algebra::computeVectorDifference< 6 >, std::placeholders::_1, std::placeholders::_2 );
        std::function< Eigen::Vector6d( ) > firstInput =
                std::bind( &simulation_setup::Body::getState, bodies.at( orbitingBody ) );
        std::function< Eigen::Vector6d( ) > secondInput =
                std::bind( &simulation_setup::Body::getState, bodies.at( centralBody ) );
        std::function< Eigen::Vector6d( ) > relativeStateFunction = std::bind(
                    &evaluateBivariateReferenceFunction< Eigen::Vector6d, Eigen::Vector6d >,
                    functionToEvaluate, firstInput, secondInput );

        variableFunction = std::bind( &orbital_element_conversions::convertCartesianToKeplerianElementsFromFunctions< double >,
                                      relativeStateFunction, effectiveGravitationalParameter );
        parameterSize = 6;


        break;
    }
    case modified_equinocial_state_dependent_variable:
    {
        // Retrieve model responsible for computing accelerations of requested bodies.
        std::string orbitingBody = dependentVariableSettings->associatedBody_;
        std::string centralBody = dependentVariableSettings->secondaryBody_;

        if( bodies.count( orbitingBody ) == 0 )
        {
            throw std::runtime_error( "Error when requesting modified equinoctial elements as dependent variables, orbiting body: '" + orbitingBody + "' not found" );
        }
        else if( bodies.count( centralBody ) == 0 )
        {
            throw std::runtime_error( "Error when requesting modified equinoctial elements as dependent variables, central body: '" + centralBody + "' not found" );
        }

        std::function< double( ) > centralBodyGravitationalParameter;
        if( bodies.at( centralBody )->getGravityFieldModel( ) == nullptr )
        {
            throw std::runtime_error( "Error when requesting modified equinoctial elements as dependent variables, central body: '" + centralBody + "' has no gravity field" );
        }
        else
        {
            centralBodyGravitationalParameter = std::bind( &gravitation::GravityFieldModel::getGravitationalParameter,
                                                           bodies.at( centralBody )->getGravityFieldModel( ) );
        }

        std::function< double( ) > orbitingBodyGravitationalParameter;
        std::function< double( ) > effectiveGravitationalParameter;
        if( bodies.at( orbitingBody )->getGravityFieldModel( ) != nullptr )
        {
            orbitingBodyGravitationalParameter = std::bind( &gravitation::GravityFieldModel::getGravitationalParameter,
                                                            bodies.at( orbitingBody )->getGravityFieldModel( ) );
            effectiveGravitationalParameter = std::bind( &utilities::sumFunctionReturn< double >,
                                                         orbitingBodyGravitationalParameter,
                                                         centralBodyGravitationalParameter );

        }
        else
        {
            effectiveGravitationalParameter = centralBodyGravitationalParameter;
        }

        // Retrieve functions for positions of two bodies.
        std::function< Eigen::Vector6d( const Eigen::Vector6d&, const Eigen::Vector6d& ) > functionToEvaluate =
                std::bind( &linear_algebra::computeVectorDifference< 6 >, std::placeholders::_1, std::placeholders::_2 );
        std::function< Eigen::Vector6d( ) > firstInput =
                std::bind( &simulation_setup::Body::getState, bodies.at( orbitingBody ) );
        std::function< Eigen::Vector6d( ) > secondInput =
                std::bind( &simulation_setup::Body::getState, bodies.at( centralBody ) );
        std::function< Eigen::Vector6d( ) > relativeStateFunction = std::bind(
                    &evaluateBivariateReferenceFunction< Eigen::Vector6d, Eigen::Vector6d >,
                    functionToEvaluate, firstInput, secondInput );

        variableFunction = std::bind(
                    &orbital_element_conversions::convertCartesianToModifiedEquinoctialElementsFromStateFunction< double >,
                    relativeStateFunction, effectiveGravitationalParameter );
        parameterSize = 6;


        break;
    }
    case body_fixed_relative_cartesian_position:
    {
        std::function< Eigen::Vector3d( ) > positionFunctionOfRelativeBody =
                std::bind( &simulation_setup::Body::getPosition, bodies.at( bodyWithProperty ) );
        std::function< Eigen::Vector3d( ) > positionFunctionOfCentralBody =
                std::bind( &simulation_setup::Body::getPosition, bodies.at( secondaryBody ) );
        std::function< Eigen::Quaterniond( ) > orientationFunctionOfCentralBody =
                std::bind( &simulation_setup::Body::getCurrentRotationToLocalFrame, bodies.at( secondaryBody ) );

        variableFunction = std::bind(
                    &reference_frames::getBodyFixedCartesianPosition, positionFunctionOfCentralBody,
                    positionFunctionOfRelativeBody, orientationFunctionOfCentralBody );
        parameterSize = 3;
        break;
    }
    case body_fixed_relative_spherical_position:
    {
        std::function< Eigen::Vector3d( ) > positionFunctionOfRelativeBody =
                std::bind( &simulation_setup::Body::getPosition, bodies.at( bodyWithProperty ) );
        std::function< Eigen::Vector3d( ) > positionFunctionOfCentralBody =
                std::bind( &simulation_setup::Body::getPosition, bodies.at( secondaryBody ) );
        std::function< Eigen::Quaterniond( ) > orientationFunctionOfCentralBody =
                std::bind( &simulation_setup::Body::getCurrentRotationToLocalFrame, bodies.at( secondaryBody ) );

        variableFunction = std::bind(
                    &reference_frames::getBodyFixedSphericalPosition, positionFunctionOfCentralBody,
                    positionFunctionOfRelativeBody, orientationFunctionOfCentralBody );
        parameterSize = 3;
        break;
    }
    case euler_angles_to_body_fixed_313:
    {
        std::function< Eigen::Quaterniond( ) > orientationFunctionOfBody =
                std::bind( &simulation_setup::Body::getCurrentRotationToLocalFrame, bodies.at( bodyWithProperty ) );

        std::function< Eigen::Vector3d( const Eigen::Quaterniond ) > eulerAngleFunction =
                std::bind( &basic_mathematics::get313EulerAnglesFromQuaternion, std::placeholders::_1 );

        variableFunction = std::bind(
                    &evaluateReferenceFunction< Eigen::Vector3d, Eigen::Quaterniond >,
                    eulerAngleFunction, orientationFunctionOfBody );
        parameterSize = 3;
        break;
    }
#if(TUDAT_BUILD_WITH_ESTIMATION_TOOLS )
    case acceleration_partial_wrt_body_translational_state:
    {
        std::shared_ptr< AccelerationPartialWrtStateSaveSettings > accelerationPartialVariableSettings =
                std::dynamic_pointer_cast< AccelerationPartialWrtStateSaveSettings >( dependentVariableSettings );
        if( accelerationPartialVariableSettings == nullptr )
        {
            std::string errorMessage= "Error, inconsistent inout when creating dependent variable function of type acceleration_partial_wrt_body_translational_state";
            throw std::runtime_error( errorMessage );
        }
        else
        {
            if( stateDerivativePartials.count( translational_state ) == 0 )
            {
                throw std::runtime_error( "Error when requesting acceleration_partial_wrt_body_translational_state dependent variable, no translational state partials found." );
            }

            std::shared_ptr< acceleration_partials::AccelerationPartial > partialToUse =
                    getAccelerationPartialForBody(
                        stateDerivativePartials.at( translational_state ),
                        accelerationPartialVariableSettings->accelerationModelType_,
                        accelerationPartialVariableSettings->associatedBody_,
                        accelerationPartialVariableSettings->secondaryBody_ );

            std::pair< std::function< void( Eigen::Block< Eigen::MatrixXd > ) >, int > partialFunction =
                    partialToUse->getDerivativeFunctionWrtStateOfIntegratedBody(
                        std::make_pair( accelerationPartialVariableSettings->derivativeWrtBody_, "" ),
                        propagators::translational_state );

            if( partialFunction.second == 0 )
            {
                variableFunction = [ = ]( ){ return Eigen::VectorXd::Zero( 18 ); };
            }
            else
            {
                variableFunction = std::bind( &getVectorFunctionFromBlockFunction, partialFunction.first, 3, 6 );
            }

            parameterSize = 18;
        }
        break;
    }
    case total_acceleration_partial_wrt_body_translational_state:
    {
        std::shared_ptr< TotalAccelerationPartialWrtStateSaveSettings > totalAccelerationPartialVariableSettings =
                std::dynamic_pointer_cast< TotalAccelerationPartialWrtStateSaveSettings >( dependentVariableSettings );
        if( totalAccelerationPartialVariableSettings == nullptr )
        {
            std::string errorMessage= "Error, inconsistent inout when creating dependent variable function of type total_acceleration_partial_wrt_body_translational_state";
            throw std::runtime_error( errorMessage );
        }
        else
        {
            if( stateDerivativePartials.count( translational_state ) == 0 )
            {
                throw std::runtime_error( "Error when requesting total_acceleration_partial_wrt_body_translational_state dependent variable, no translational state partials found." );
            }

            // Retrieve model responsible for computing accelerations of requested bodies.
            std::shared_ptr< NBodyStateDerivative< StateScalarType, TimeType > > nBodyModel =
                    getTranslationalStateDerivativeModelForBody( totalAccelerationPartialVariableSettings->associatedBody_, stateDerivativeModels );

            // Retrieve acceleration models and create partials
            basic_astrodynamics::SingleBodyAccelerationMap accelerationModelList =
                    nBodyModel->getFullAccelerationsMap( ).at( totalAccelerationPartialVariableSettings->associatedBody_ );

            std::vector< std::pair< std::function< void( Eigen::Block< Eigen::MatrixXd > ) >, int > > partialFunctions;

            // Parse all accelerations.
            for ( basic_astrodynamics::SingleBodyAccelerationMap::iterator itr = accelerationModelList.begin( ) ;
                  itr != accelerationModelList.end( ) ; itr++ )
            {
                std::string bodyExertingAcceleration = itr->first;

                for ( unsigned int currentAcceleration = 0 ; currentAcceleration < itr->second.size( ) ; currentAcceleration++ )
                {
                    std::shared_ptr< acceleration_partials::AccelerationPartial > partialToUse =
                            getAccelerationPartialForBody(
                                stateDerivativePartials.at( translational_state ),
                                basic_astrodynamics::getAccelerationModelType( itr->second[ currentAcceleration ] ),
                                totalAccelerationPartialVariableSettings->associatedBody_,
                                bodyExertingAcceleration );

                    std::pair< std::function< void( Eigen::Block< Eigen::MatrixXd > ) >, int > partialFunction =
                            partialToUse->getDerivativeFunctionWrtStateOfIntegratedBody(
                                std::make_pair( totalAccelerationPartialVariableSettings->derivativeWrtBody_, "" ),
                                propagators::translational_state );

                    partialFunctions.push_back( partialFunction );
                }
            }

            variableFunction = [ = ]( )
            {
                Eigen::VectorXd variable = Eigen::VectorXd::Zero( 18 );

                for ( unsigned int i = 0 ; i < partialFunctions.size( ) ; i++ )
                {
                    if( partialFunctions[ i ].second != 0 )
                    {
                        variable += getVectorFunctionFromBlockFunction( partialFunctions[ i ].first, 3, 6 );
                    }
                }

                return variable;
            };

            parameterSize = 18;
        }
        break;
    }
#endif
    case minimum_constellation_distance:
    {
        std::shared_ptr< MinimumConstellationDistanceDependentVariableSaveSettings > minimumDistanceDependentVariable =
                std::dynamic_pointer_cast< MinimumConstellationDistanceDependentVariableSaveSettings >( dependentVariableSettings );
        if( minimumDistanceDependentVariable == nullptr )
        {
            std::string errorMessage= "Error, inconsistent inout when creating dependent variable function of type minimum_constellation_distance";
            throw std::runtime_error( errorMessage );
        }
        else
        {
            std::function< Eigen::Vector3d( ) > mainBodyPositionFunction =
                    std::bind( &simulation_setup::Body::getPosition, bodies.at( bodyWithProperty ) );
            std::vector< std::function< Eigen::Vector3d( ) > > bodiesToCheckPositionFunctions;
            for( unsigned int i = 0; i < minimumDistanceDependentVariable->bodiesToCheck_.size( ); i++ )
            {
                bodiesToCheckPositionFunctions.push_back(
                            std::bind( &simulation_setup::Body::getPosition, bodies.at( minimumDistanceDependentVariable->bodiesToCheck_.at( i ) ) ) );
            }

            variableFunction = std::bind( &getConstellationMinimumDistance, mainBodyPositionFunction, bodiesToCheckPositionFunctions );
            parameterSize = 2;
        }
        break;
    }
    case minimum_constellation_ground_station_distance:
    {
        std::shared_ptr< MinimumConstellationStationDistanceDependentVariableSaveSettings > minimumDistanceDependentVariable =
                std::dynamic_pointer_cast< MinimumConstellationStationDistanceDependentVariableSaveSettings >( dependentVariableSettings );
        if( minimumDistanceDependentVariable == nullptr )
        {
            std::string errorMessage= "Error, inconsistent inout when creating dependent variable function of type minimum_constellation_ground_station_distance";
            throw std::runtime_error( errorMessage );
        }
        else
        {
            std::function< Eigen::Vector3d( ) > stationPositionFunction =
                    std::bind( &simulation_setup::getGroundStationPositionDuringPropagation< double >,
                                   bodies.at( bodyWithProperty ), secondaryBody );
            std::shared_ptr< ground_stations::PointingAnglesCalculator > stationPointingAngleCalculator =
                    bodies.at( bodyWithProperty )->getGroundStation( secondaryBody )->getPointingAnglesCalculator( );

            std::vector< std::function< Eigen::Vector3d( ) > > bodiesToCheckPositionFunctions;
            for( unsigned int i = 0; i < minimumDistanceDependentVariable->bodiesToCheck_.size( ); i++ )
            {
                bodiesToCheckPositionFunctions.push_back(
                            std::bind( &simulation_setup::Body::getPosition,
                                       bodies.at( minimumDistanceDependentVariable->bodiesToCheck_.at( i ) ) ) );
            }

            variableFunction = [=]( ){ return getConstellationMinimumVisibleDistance(
                                          stationPositionFunction, bodiesToCheckPositionFunctions,
                                          stationPointingAngleCalculator, minimumDistanceDependentVariable->elevationAngleLimit_,
                            bodies.at( bodyWithProperty )->getDoubleTimeOfCurrentState( ) ); };
            parameterSize = 3;
        }
        break;
    }
    case body_center_of_mass:
    {
        if( bodies.at( bodyWithProperty )->getMassProperties( ) == nullptr )
        {
            throw std::runtime_error( "Error when saving body center of mass for " + bodyWithProperty + ", body has no mass properties." );
        }
        else
        {
            auto massProperties = bodies.at( bodyWithProperty )->getMassProperties( );
            variableFunction = [=]( ){ return massProperties->getCurrentCenterOfMass( ); };
            parameterSize = 3;
        }
        break;
    }
    case body_inertia_tensor:
    {
        if( bodies.at( bodyWithProperty )->getMassProperties( ) == nullptr )
        {
            throw std::runtime_error( "Error when saving body inertia tensor for " + bodyWithProperty + ", body has no mass properties." );
        }
        else
        {
            auto massProperties = bodies.at( bodyWithProperty )->getMassProperties( );
            variableFunction = [=]( ){ return getVectorRepresentationForRotationMatrix( massProperties->getCurrentInertiaTensor( ) ); };
            parameterSize = 9;
        }
        break;
    }
    case custom_dependent_variable:
    {
        std::shared_ptr< CustomDependentVariableSaveSettings > customVariableSettings =
                std::dynamic_pointer_cast< CustomDependentVariableSaveSettings >( dependentVariableSettings );

        if( customVariableSettings == nullptr )
        {
            std::string errorMessage= "Error, inconsistent inout when creating dependent variable function of type custom_dependent_variable";
            throw std::runtime_error( errorMessage );
        }
        else
        {
            variableFunction = [=]( )
            {
                Eigen::VectorXd customVariables = customVariableSettings->customDependentVariableFunction_( );
                if( customVariables.rows( ) != customVariableSettings->dependentVariableSize_ )
                {
                    throw std::runtime_error( "Error when retrieving custom dependent variable, actual size is different from pre-defined size" );
                }
                return customVariables;
            };
            parameterSize = customVariableSettings->dependentVariableSize_;
        }
        break;
    }
    default:
        std::string errorMessage =
                "Error, did not recognize vector dependent variable type when making variable function: " +
                std::to_string( dependentVariableSettings->dependentVariableType_ );
        throw std::runtime_error( errorMessage );
    }
    return std::make_pair( variableFunction, parameterSize );
}

//! Acces element at index function
/*!
 * Acces element at index function
 * \param vectorFunction The function returning an Eigen vector
 * \param index The index to be accessed
 * \return The value of vector at index
 */
inline double elementAtIndexFunction( const std::function< Eigen::VectorXd( ) >& vectorFunction, const int index )
{
    return vectorFunction( )( index );
}

//! Function to create a function returning a requested dependent variable value (of type double).
/*!
 *  Function to create a function returning a requested dependent variable value (of type double), retrieved from
 *  environment and/or state derivative models.
 *  \param dependentVariableSettings Settings for dependent variable that is to be returned by function created here.
 *  \param bodies List of bodies to use in simulations (containing full environment).
 *  \param stateDerivativeModels List of state derivative models used in simulations (sorted by dynamics type as key).
 *  \param stateDerivativePartials List of state derivative partials used in simulations (sorted by dynamics type as key).
 *  \return Function returning requested dependent variable. NOTE: The environment and state derivative models need to
 *  be updated to current state and independent variable before computation is performed.
 */
template< typename TimeType = double, typename StateScalarType = double >
std::function< double( ) > getDoubleDependentVariableFunction(
        const std::shared_ptr< SingleDependentVariableSaveSettings > dependentVariableSettings,
        const simulation_setup::SystemOfBodies& bodies,
        const std::unordered_map< IntegratedStateType,
        std::vector< std::shared_ptr< SingleStateTypeDerivative< StateScalarType, TimeType > > > >& stateDerivativeModels =
        std::unordered_map< IntegratedStateType,
        std::vector< std::shared_ptr< SingleStateTypeDerivative< StateScalarType, TimeType > > > >( ),
        const std::map< propagators::IntegratedStateType, orbit_determination::StateDerivativePartialsMap >& stateDerivativePartials =
        std::map< propagators::IntegratedStateType, orbit_determination::StateDerivativePartialsMap >( ) )
{
    const int componentIndex = dependentVariableSettings->componentIndex_;
    const int dependentVariableSize = getDependentVariableSize( dependentVariableSettings );
    if ( componentIndex >= 0 )
    {
        if ( dependentVariableSettings->componentIndex_ > dependentVariableSize - 1 )
        {
            throw std::runtime_error( "Error, cannot access component of variable because it exceeds its size" );
        }

        const std::pair< std::function< Eigen::VectorXd( ) >, int > vectorFunction =
                getVectorDependentVariableFunction< TimeType, StateScalarType >(
                    dependentVariableSettings, bodies, stateDerivativeModels, stateDerivativePartials );
        return std::bind( &elementAtIndexFunction, vectorFunction.first, componentIndex );
    }
    else
    {
        std::function< double( ) > variableFunction;

        // Retrieve base information on dependent variable
        PropagationDependentVariables dependentVariable = dependentVariableSettings->dependentVariableType_;
        const std::string& bodyWithProperty = dependentVariableSettings->associatedBody_;
        const std::string& secondaryBody = dependentVariableSettings->secondaryBody_;

        // Check dependent variable type and create function accordingly.
        switch( dependentVariable )
        {
        case mach_number_dependent_variable:
        {
            if( std::dynamic_pointer_cast< aerodynamics::AtmosphericFlightConditions >(
                        bodies.at( bodyWithProperty )->getFlightConditions( ) )== nullptr )
            {
                simulation_setup::addAtmosphericFlightConditions(
                            bodies, bodyWithProperty, secondaryBody );
            }

            std::function< double( const double, const double ) > functionToEvaluate =
                    std::bind( &aerodynamics::computeMachNumber, std::placeholders::_1, std::placeholders::_2 );

            // Retrieve functions for airspeed and speed of sound.
            std::function< double( ) > firstInput =
                    std::bind( &aerodynamics::AtmosphericFlightConditions::getCurrentAirspeed,
                               std::dynamic_pointer_cast< aerodynamics::AtmosphericFlightConditions >(
                                   bodies.at( bodyWithProperty )->getFlightConditions( ) ) );
            std::function< double( ) > secondInput =
                    std::bind( &aerodynamics::AtmosphericFlightConditions::getCurrentSpeedOfSound,
                               std::dynamic_pointer_cast< aerodynamics::AtmosphericFlightConditions >(
                                   bodies.at( bodyWithProperty )->getFlightConditions( ) ) );


            variableFunction = std::bind( &evaluateBivariateFunction< double, double >,
                                          functionToEvaluate, firstInput, secondInput );
            break;
        }
        case altitude_dependent_variable:
            if( bodies.at( bodyWithProperty )->getFlightConditions( ) == nullptr )
            {
                simulation_setup::addFlightConditions(
                            bodies, bodyWithProperty, secondaryBody );
            }
            variableFunction = std::bind( &aerodynamics::FlightConditions::getCurrentAltitude,
                                          bodies.at( bodyWithProperty )->getFlightConditions( ) );
            break;
        case airspeed_dependent_variable:
            if( std::dynamic_pointer_cast< aerodynamics::AtmosphericFlightConditions >(
                        bodies.at( bodyWithProperty )->getFlightConditions( ) )== nullptr )
            {
                simulation_setup::addAtmosphericFlightConditions(
                            bodies, bodyWithProperty, secondaryBody );
            }
            variableFunction = std::bind( &aerodynamics::AtmosphericFlightConditions::getCurrentAirspeed,
                                          std::dynamic_pointer_cast< aerodynamics::AtmosphericFlightConditions >(
                                              bodies.at( bodyWithProperty )->getFlightConditions( ) ) );
            break;
        case local_density_dependent_variable:
            if( std::dynamic_pointer_cast< aerodynamics::AtmosphericFlightConditions >(
                        bodies.at( bodyWithProperty )->getFlightConditions( ) )== nullptr )
            {
                simulation_setup::addAtmosphericFlightConditions(
                            bodies, bodyWithProperty, secondaryBody );
            }
            variableFunction = std::bind( &aerodynamics::AtmosphericFlightConditions::getCurrentDensity,
                                          std::dynamic_pointer_cast< aerodynamics::AtmosphericFlightConditions >(
                                              bodies.at( bodyWithProperty )->getFlightConditions( ) ) );
            break;
        case radiation_pressure_dependent_variable:
            // RP-OLD
            if( bodies.at( bodyWithProperty )->getRadiationPressureInterfaces( ).count( secondaryBody ) == 0 )
            {
                std::string errorMessage = "Error, no radiation pressure interfaces when requesting radiation pressure output of " +
                        bodyWithProperty + "w.r.t." + secondaryBody;
                throw std::runtime_error( errorMessage );
            }
            variableFunction = std::bind( &electromagnetism::RadiationPressureInterface::getCurrentRadiationPressure,
                                          bodies.at( bodyWithProperty )->getRadiationPressureInterfaces( ).at( secondaryBody ) );
            break;
        case relative_distance_dependent_variable:
        {
            // Retrieve functions for positions of two bodies.
            std::function< double( const Eigen::Vector3d&, const Eigen::Vector3d& ) > functionToEvaluate =
                    std::bind( &linear_algebra::computeNormOfVectorDifference, std::placeholders::_1, std::placeholders::_2 );
            std::function< Eigen::Vector3d( ) > firstInput =
                    std::bind( &simulation_setup::Body::getPosition, bodies.at( bodyWithProperty ) );

            std::function< Eigen::Vector3d( ) > secondInput;
            if( secondaryBody != "SSB" )
            {
                secondInput = std::bind( &simulation_setup::Body::getPosition, bodies.at( secondaryBody ) );
            }
            else if( simulation_setup::getGlobalFrameOrigin( bodies ) == "SSB" )
            {
                secondInput = []( ){ return Eigen::Vector3d::Zero( ); };
            }
            else
            {
                throw std::runtime_error( "Error, requested state of " + bodyWithProperty + " w.r.t. SSB, but SSB is not frame origin" );
            }

            variableFunction = std::bind(
                        &evaluateBivariateReferenceFunction< double, Eigen::Vector3d >, functionToEvaluate, firstInput, secondInput );
            break;
        }
        case relative_speed_dependent_variable:
        {
            // Retrieve functions for velicoty of two bodies.
            std::function< double( const Eigen::Vector3d&, const Eigen::Vector3d& ) > functionToEvaluate =
                    std::bind( &linear_algebra::computeNormOfVectorDifference, std::placeholders::_1, std::placeholders::_2 );
            std::function< Eigen::Vector3d( ) > firstInput =
                    std::bind( &simulation_setup::Body::getVelocity, bodies.at( bodyWithProperty ) );

            std::function< Eigen::Vector3d( ) > secondInput;
            if( secondaryBody != "SSB" )
            {
                secondInput = std::bind( &simulation_setup::Body::getVelocity, bodies.at( secondaryBody ) );
            }
            else if( simulation_setup::getGlobalFrameOrigin( bodies ) == "SSB" )
            {
                secondInput = []( ){ return Eigen::Vector3d::Zero( ); };
            }
            else
            {
                throw std::runtime_error( "Error, requested state of " + bodyWithProperty + " w.r.t. SSB, but SSB is not frame origin" );
            }


            variableFunction = std::bind(
                        &evaluateBivariateReferenceFunction< double, Eigen::Vector3d >, functionToEvaluate, firstInput, secondInput );

            break;
        }
        case single_acceleration_norm_dependent_variable:
        {
            // Check input consistency
            std::shared_ptr< SingleAccelerationDependentVariableSaveSettings > accelerationDependentVariableSettings =
                    std::dynamic_pointer_cast< SingleAccelerationDependentVariableSaveSettings >(
                        dependentVariableSettings );
            if( accelerationDependentVariableSettings == nullptr )
            {
                std::string errorMessage = "Error, inconsistent inout when creating dependent variable function of type single_acceleration_norm_dependent_variable";
                throw std::runtime_error( errorMessage );
            }
            else
            {
                // Retrieve list of suitable acceleration models (size should be one to avoid ambiguities)
                std::vector< std::shared_ptr< basic_astrodynamics::AccelerationModel< Eigen::Vector3d > > >
                        listOfSuitableAccelerationModels = getAccelerationBetweenBodies(
                            accelerationDependentVariableSettings->associatedBody_,
                            accelerationDependentVariableSettings->secondaryBody_,
                            stateDerivativeModels, accelerationDependentVariableSettings->accelerationModelType_ );

                // Check if third-body counterpart of acceleration is found
                if( listOfSuitableAccelerationModels.size( ) == 0 && basic_astrodynamics::isAccelerationDirectGravitational(
                            accelerationDependentVariableSettings->accelerationModelType_ ) )
                {
                    listOfSuitableAccelerationModels = getAccelerationBetweenBodies(
                                accelerationDependentVariableSettings->associatedBody_,
                                accelerationDependentVariableSettings->secondaryBody_,
                                stateDerivativeModels, basic_astrodynamics::getAssociatedThirdBodyAcceleration(
                                    accelerationDependentVariableSettings->accelerationModelType_  ) );
                }

                if( listOfSuitableAccelerationModels.size( ) != 1 )
                {
                    std::string errorMessage = "Error when getting acceleration between bodies " +
                            accelerationDependentVariableSettings->associatedBody_ + " and " +
                            accelerationDependentVariableSettings->secondaryBody_ + " of type " +
                            std::to_string(
                                accelerationDependentVariableSettings->accelerationModelType_ ) +
                            ", no such acceleration found";
                    throw std::runtime_error( errorMessage );
                }
                else
                {
                    std::shared_ptr< NBodyStateDerivative< StateScalarType, TimeType > > nBodyModel =
                            getTranslationalStateDerivativeModelForBody( bodyWithProperty, stateDerivativeModels );
                    std::map< std::string, std::shared_ptr< gravitation::CentralGravitationalAccelerationModel3d > > removedAcceleration =
                            nBodyModel->getRemovedCentralAcceleration( );
                    if( removedAcceleration.count( accelerationDependentVariableSettings->associatedBody_ ) > 0 )
                    {
                        if( listOfSuitableAccelerationModels.at( 0 ) ==
                                removedAcceleration.at( accelerationDependentVariableSettings->associatedBody_ ) )
                        {
                            nBodyModel->setUpdateRemovedAcceleration( accelerationDependentVariableSettings->associatedBody_ );
                        }
                    }

                    std::function< Eigen::Vector3d( ) > vectorFunction =
                            std::bind( &basic_astrodynamics::AccelerationModel3d::getAcceleration,
                                       listOfSuitableAccelerationModels.at( 0 ) );
                    variableFunction = std::bind( &linear_algebra::getVectorNormFromFunction, vectorFunction );
                }
            }
            break;
        }
        case total_acceleration_norm_dependent_variable:
        {
            // Retrieve model responsible for computing accelerations of requested bodies.
            std::shared_ptr< NBodyStateDerivative< StateScalarType, TimeType > > nBodyModel =
                    getTranslationalStateDerivativeModelForBody( bodyWithProperty, stateDerivativeModels );
            nBodyModel->setUpdateRemovedAcceleration( dependentVariableSettings->associatedBody_ );
            std::function< Eigen::Vector3d( ) > vectorFunction =
                    std::bind( &NBodyStateDerivative< StateScalarType, TimeType >::getTotalAccelerationForBody,
                               nBodyModel, bodyWithProperty );
            variableFunction = std::bind( &linear_algebra::getVectorNormFromFunction, vectorFunction );

            break;
        }
        case total_torque_norm_dependent_variable:
        {

            // Retrieve model responsible for computing accelerations of requested bodies.
            std::shared_ptr< RotationalMotionStateDerivative< StateScalarType, TimeType > > rotationalDynamicsModel =
                    getRotationalStateDerivativeModelForBody( bodyWithProperty, stateDerivativeModels );
            std::function< Eigen::Vector3d( ) > vectorFunction  =
                    std::bind( &RotationalMotionStateDerivative< StateScalarType, TimeType >::getTotalTorqueForBody,
                               rotationalDynamicsModel, bodyWithProperty );
            variableFunction = std::bind( &linear_algebra::getVectorNormFromFunction, vectorFunction );

            break;
        }
        case single_torque_norm_dependent_variable:
        {
            // Check input consistency.
            std::shared_ptr< SingleTorqueDependentVariableSaveSettings > torqueDependentVariableSettings =
                    std::dynamic_pointer_cast< SingleTorqueDependentVariableSaveSettings >( dependentVariableSettings );
            if( torqueDependentVariableSettings == nullptr )
            {
                std::string errorMessage= "Error, inconsistent inout when creating dependent variable function of type single_torque_norm_dependent_variable";
                throw std::runtime_error( errorMessage );
            }
            else
            {
                // Retrieve list of suitable torque models (size should be one to avoid ambiguities)
                std::vector< std::shared_ptr< basic_astrodynamics::TorqueModel > >
                        listOfSuitableTorqueModels = getTorqueBetweenBodies(
                            torqueDependentVariableSettings->associatedBody_,
                            torqueDependentVariableSettings->secondaryBody_,
                            stateDerivativeModels, torqueDependentVariableSettings->torqueModelType_ );


                if( listOfSuitableTorqueModels.size( ) != 1 )
                {
                    std::string errorMessage = "Error when getting torque between bodies " +
                            torqueDependentVariableSettings->associatedBody_ + " and " +
                            torqueDependentVariableSettings->secondaryBody_ + " of type " +
                            std::to_string(
                                torqueDependentVariableSettings->torqueModelType_ ) +
                            ", no such torque found";
                    throw std::runtime_error( errorMessage );
                }
                else
                {
                    //std::function< Eigen::Vector3d( ) > vectorFunction =
                    std::function< Eigen::Vector3d( ) > vectorFunction =
                            std::bind( &basic_astrodynamics::TorqueModel::getTorque,
                                       listOfSuitableTorqueModels.at( 0 ) );
                    variableFunction = std::bind( &linear_algebra::getVectorNormFromFunction, vectorFunction );
                }
            }
            break;
        }
        case relative_body_aerodynamic_orientation_angle_variable:
        {
            if( bodies.at( bodyWithProperty )->getFlightConditions( ) == nullptr )
            {
                simulation_setup::addFlightConditions(
                            bodies, bodyWithProperty, secondaryBody );
            }

            // Check input consistency.
            std::shared_ptr< BodyAerodynamicAngleVariableSaveSettings > bodyAerodynamicAngleVariableSaveSettings =
                    std::dynamic_pointer_cast< BodyAerodynamicAngleVariableSaveSettings >( dependentVariableSettings );
            if( bodyAerodynamicAngleVariableSaveSettings == nullptr )
            {
                std::string errorMessage= "Error, inconsistent inout when creating dependent variable function of type relative_body_aerodynamic_orientation_angle_variable";
                throw std::runtime_error( errorMessage );
            }

            variableFunction = std::bind( &reference_frames::AerodynamicAngleCalculator::getAerodynamicAngle,
                                          bodies.at( bodyWithProperty )->getFlightConditions( )->getAerodynamicAngleCalculator( ),
                                          bodyAerodynamicAngleVariableSaveSettings->angle_ );
            break;
        }
        case total_aerodynamic_g_load_variable:
        {
            // Check input consistency
            std::shared_ptr< SingleAccelerationDependentVariableSaveSettings > aerodynamicAccelerationSettings =
                    std::make_shared< SingleAccelerationDependentVariableSaveSettings >(
                        basic_astrodynamics::aerodynamic, bodyWithProperty, secondaryBody, 0 );
            std::function< Eigen::VectorXd( ) > aerodynamicAccelerationFunction =
                    getVectorDependentVariableFunction( aerodynamicAccelerationSettings, bodies, stateDerivativeModels ).first;


            std::function< double( Eigen::Vector3d )> functionToEvaluate =
                    std::bind( &aerodynamics::computeAerodynamicLoadFromAcceleration, std::placeholders::_1 );
            variableFunction = std::bind(
                        &evaluateReferenceFunction< double, Eigen::Vector3d >,
                        functionToEvaluate, aerodynamicAccelerationFunction );

            break;
        }
        case stagnation_point_heat_flux_dependent_variable:
        {

            std::shared_ptr< aerodynamics::AtmosphericFlightConditions > flightConditions =
                    std::dynamic_pointer_cast< aerodynamics::AtmosphericFlightConditions >(
                        bodies.at( bodyWithProperty )->getFlightConditions( ) );
            if( flightConditions == nullptr )
            {
                simulation_setup::addAtmosphericFlightConditions(
                            bodies, bodyWithProperty, secondaryBody );
            }

            if( bodies.at( bodyWithProperty )->getVehicleSystems( ) == nullptr )
            {
                std::string errorMessage = "Error, no vehicle systems available when requesting stagnation point heating output of " +
                        bodyWithProperty + "w.r.t." + secondaryBody;
                throw std::runtime_error( errorMessage );
            }

            std::shared_ptr< system_models::VehicleSystems > vehicleSystems =
                    bodies.at( bodyWithProperty )->getVehicleSystems( );


            if( !( vehicleSystems->getNoseRadius( ) == vehicleSystems->getNoseRadius( ) ) )
            {
                std::string errorMessage = "Error, no nose radius available when requesting stagnation point heating output of " +
                        bodyWithProperty + "w.r.t." + secondaryBody;
                throw std::runtime_error( errorMessage );
            }

            if( !( vehicleSystems->getWallEmissivity( ) == vehicleSystems->getWallEmissivity( ) ) )
            {
                std::string errorMessage = "Error, no wall emmisivityavailable when requesting stagnation point heating output of " +
                        bodyWithProperty + "w.r.t." + secondaryBody;
                throw std::runtime_error( errorMessage );
            }

            variableFunction = std::bind(
                        &computeEquilibriumFayRiddellHeatFluxFromProperties,
                        flightConditions, vehicleSystems );

            break;
        }
        case local_temperature_dependent_variable:
        {
            if( std::dynamic_pointer_cast< aerodynamics::AtmosphericFlightConditions >(
                        bodies.at( bodyWithProperty )->getFlightConditions( ) )== nullptr )
            {
                simulation_setup::addAtmosphericFlightConditions(
                            bodies, bodyWithProperty, secondaryBody );
            }
            variableFunction = std::bind( &aerodynamics::AtmosphericFlightConditions::getCurrentFreestreamTemperature,
                                          std::dynamic_pointer_cast< aerodynamics::AtmosphericFlightConditions >(
                                              bodies.at( bodyWithProperty )->getFlightConditions( ) ) );
            break;
        }
        case local_dynamic_pressure_dependent_variable:
        {
            if( std::dynamic_pointer_cast< aerodynamics::AtmosphericFlightConditions >(
                        bodies.at( bodyWithProperty )->getFlightConditions( ) ) == nullptr )
            {
                simulation_setup::addAtmosphericFlightConditions(
                            bodies, bodyWithProperty, secondaryBody );
            }
            variableFunction = std::bind( &aerodynamics::AtmosphericFlightConditions::getCurrentDynamicPressure,
                                          std::dynamic_pointer_cast< aerodynamics::AtmosphericFlightConditions >(
                                              bodies.at( bodyWithProperty )->getFlightConditions( ) ) );
            break;
        }
        case local_aerodynamic_heat_rate_dependent_variable:
        {
            if( std::dynamic_pointer_cast< aerodynamics::AtmosphericFlightConditions >(
                        bodies.at( bodyWithProperty )->getFlightConditions( ) ) == nullptr )
            {
                simulation_setup::addAtmosphericFlightConditions(
                            bodies, bodyWithProperty, secondaryBody );
            }
            variableFunction = std::bind( &aerodynamics::AtmosphericFlightConditions::getCurrentAerodynamicHeatRate,
                                          std::dynamic_pointer_cast< aerodynamics::AtmosphericFlightConditions >(
                                              bodies.at( bodyWithProperty )->getFlightConditions( ) ) );
            break;
        }
        case geodetic_latitude_dependent_variable:
        {
            if( bodies.at( bodyWithProperty )->getFlightConditions( ) == nullptr )
            {
                simulation_setup::addFlightConditions(
                            bodies, bodyWithProperty, secondaryBody );
            }

            variableFunction = std::bind( &aerodynamics::FlightConditions::getCurrentGeodeticLatitude,
                                          bodies.at( bodyWithProperty )->getFlightConditions( ) );
            break;
        }
        case control_surface_deflection_dependent_variable:
        {
            if( bodies.at( bodyWithProperty )->getVehicleSystems( ) == nullptr )
            {
                std::string errorMessage = "Error, no vehicle systems available when requesting control surface deflection output of " +
                        bodyWithProperty + "with surface" + secondaryBody;
                throw std::runtime_error( errorMessage );
            }

            variableFunction = std::bind( &system_models::VehicleSystems::getCurrentControlSurfaceDeflection,
                                          bodies.at( bodyWithProperty )->getVehicleSystems( ),
                                          dependentVariableSettings->secondaryBody_ );
            break;
        }
        case total_mass_rate_dependent_variables:
        {
            // Retrieve model responsible for computing mass rate of requested bodies.
            std::shared_ptr< BodyMassStateDerivative< StateScalarType, TimeType > > nBodyModel =
                    getBodyMassStateDerivativeModelForBody( bodyWithProperty, stateDerivativeModels );
            variableFunction =
                    std::bind( &BodyMassStateDerivative< StateScalarType, TimeType >::getTotalMassRateForBody, nBodyModel,
                               bodyWithProperty );

            break;
        }
        case periapsis_altitude_dependent_variable:
        {
            using namespace Eigen;
            std::function< double( const Vector6d&, const double, const double ) > functionToEvaluate =
                    std::bind( &basic_astrodynamics::computePeriapsisAltitudeFromCartesianState, std::placeholders::_1, std::placeholders::_2, std::placeholders::_3 );

            // Retrieve function for propagated body's Cartesian state in the global reference frame.
            std::function< Vector6d( ) > propagatedBodyStateFunction =
                    std::bind( &simulation_setup::Body::getState, bodies.at( bodyWithProperty ) );

            // Retrieve function for central body's Cartesian state in the global reference frame.
            std::function< Vector6d( ) > centralBodyStateFunction =
                    std::bind( &simulation_setup::Body::getState, bodies.at( secondaryBody ) );

            // Retrieve function for propagated body's Cartesian state in the propagation reference frame.
            std::function< Vector6d( ) > firstInput =
                    std::bind( &utilities::subtractFunctionReturn< Vector6d >,
                               propagatedBodyStateFunction, centralBodyStateFunction );

            // Retrieve function for central body's gravitational parameter.
            std::function< double( ) > secondInput =
                    std::bind( &gravitation::GravityFieldModel::getGravitationalParameter,
                               bodies.at( secondaryBody )->getGravityFieldModel( ) );

            // Retrieve function for central body's average radius.
            std::function< double( ) > thirdInput =
                    std::bind( &basic_astrodynamics::BodyShapeModel::getAverageRadius,
                               bodies.at( secondaryBody )->getShapeModel( ) );

            variableFunction = std::bind( &evaluateTrivariateFunction< double, Vector6d, double, double >,
                                          functionToEvaluate, firstInput, secondInput, thirdInput );
            break;
        }
        case apoapsis_altitude_dependent_variable:
        {
            using namespace Eigen;
            std::function< double( const Vector6d&, const double, const double ) > functionToEvaluate =
                    std::bind( &basic_astrodynamics::computeApoapsisAltitudeFromCartesianState, std::placeholders::_1, std::placeholders::_2, std::placeholders::_3 );

            // Retrieve function for propagated body's Cartesian state in the global reference frame.
            std::function< Vector6d( ) > propagatedBodyStateFunction =
                    std::bind( &simulation_setup::Body::getState, bodies.at( bodyWithProperty ) );

            // Retrieve function for central body's Cartesian state in the global reference frame.
            std::function< Vector6d( ) > centralBodyStateFunction =
                    std::bind( &simulation_setup::Body::getState, bodies.at( secondaryBody ) );

            // Retrieve function for propagated body's Cartesian state in the propagation reference frame.
            std::function< Vector6d( ) > firstInput =
                    std::bind( &utilities::subtractFunctionReturn< Vector6d >,
                               propagatedBodyStateFunction, centralBodyStateFunction );

            // Retrieve function for central body's gravitational parameter.
            std::function< double( ) > secondInput =
                    std::bind( &gravitation::GravityFieldModel::getGravitationalParameter,
                               bodies.at( secondaryBody )->getGravityFieldModel( ) );

            // Retrieve function for central body's average radius.
            std::function< double( ) > thirdInput =
                    std::bind( &basic_astrodynamics::BodyShapeModel::getAverageRadius,
                               bodies.at( secondaryBody )->getShapeModel( ) );

            variableFunction = std::bind( &evaluateTrivariateFunction< double, Vector6d, double, double >,
                                          functionToEvaluate, firstInput, secondInput, thirdInput );
            break;
        }
        case current_body_mass_dependent_variable:
        {
            variableFunction = std::bind(
                        &simulation_setup::Body::getBodyMass, bodies.at( bodyWithProperty ) );
            break;
        }
        case radiation_pressure_coefficient_dependent_variable:
        {
            // RP-OLD
            if( bodies.at( bodyWithProperty )->getRadiationPressureInterfaces( ).count( secondaryBody ) == 0 )
            {
                std::string errorMessage = "Error, no radiation pressure interfaces when requesting radiation pressure output of " +
                        bodyWithProperty + "w.r.t." + secondaryBody;
                throw std::runtime_error( errorMessage );
            }
            variableFunction = std::bind( &electromagnetism::RadiationPressureInterface::getRadiationPressureCoefficient,
                                          bodies.at( bodyWithProperty )->getRadiationPressureInterfaces( ).at( secondaryBody ) );
            break;
        }
        case gravity_field_potential_dependent_variable:
        {

            // Retrieve list of suitable acceleration models (size should be one to avoid ambiguities): either
            // point mass gravity, spherical harmonics gravity or polyhedron gravity
            basic_astrodynamics::AvailableAcceleration selectedAccelerationModelType;
            std::shared_ptr< basic_astrodynamics::AccelerationModel< Eigen::Vector3d > > selectedAccelerationModel =
                    getGravitationalAccelerationForDependentVariables( dependentVariableSettings, stateDerivativeModels,
                                                                       selectedAccelerationModelType );

            // Position functions
            std::function< Eigen::Vector3d( ) > positionFunctionOfRelativeBody =
                    std::bind( &simulation_setup::Body::getPosition, bodies.at( bodyWithProperty ) );
            std::function< Eigen::Vector3d( ) > positionFunctionOfCentralBody =
                    std::bind( &simulation_setup::Body::getPosition, bodies.at( secondaryBody ) );

            // Retrieve orientation function depending on type of gravity field
            std::function< Eigen::Quaterniond( ) > orientationFunctionOfCentralBody;

            // If gravity field is point mass, don't need orientation function
            if ( selectedAccelerationModelType == basic_astrodynamics::point_mass_gravity ||
                selectedAccelerationModelType == basic_astrodynamics::third_body_point_mass_gravity )
            {
                orientationFunctionOfCentralBody = [=]( ){ return Eigen::Quaterniond( Eigen::Matrix3d::Identity( ) ); };
            }
            // Else get orientation function
            else
            {
                orientationFunctionOfCentralBody = std::bind( &simulation_setup::Body::getCurrentRotationToLocalFrame, bodies.at( secondaryBody ) );
            }

            // Retrieve function to get body fixed position of body
            std::function< Eigen::Vector3d() > bodyFixedPositionOfBodyWithProperty =
                    std::bind( &reference_frames::getBodyFixedCartesianPosition, positionFunctionOfCentralBody,
                               positionFunctionOfRelativeBody, orientationFunctionOfCentralBody );

            // Downcast gravity model and get variable function
            if ( selectedAccelerationModelType == basic_astrodynamics::spherical_harmonic_gravity )
            {
                std::shared_ptr< gravitation::SphericalHarmonicsGravitationalAccelerationModel >
                        sphericalHarmonicsAccelerationModel =  std::dynamic_pointer_cast<
                                gravitation::SphericalHarmonicsGravitationalAccelerationModel >( selectedAccelerationModel );

                sphericalHarmonicsAccelerationModel->resetUpdatePotential( true );
                variableFunction = [=]( ){ return sphericalHarmonicsAccelerationModel->getCurrentPotential( ); };
            }
            else if ( selectedAccelerationModelType == basic_astrodynamics::third_body_spherical_harmonic_gravity )
            {
                std::shared_ptr< gravitation::ThirdBodySphericalHarmonicsGravitationalAccelerationModel >
                        thirdBodySphericalHarmonicsAccelerationModel =  std::dynamic_pointer_cast<
                                gravitation::ThirdBodySphericalHarmonicsGravitationalAccelerationModel >( selectedAccelerationModel );

                std::shared_ptr< gravitation::SphericalHarmonicsGravitationalAccelerationModel >
                        sphericalHarmonicsAccelerationModel =  std::dynamic_pointer_cast<
                                gravitation::SphericalHarmonicsGravitationalAccelerationModel >(
                                        thirdBodySphericalHarmonicsAccelerationModel->getAccelerationModelForBodyUndergoingAcceleration( ) );

                sphericalHarmonicsAccelerationModel->resetUpdatePotential( true );
                variableFunction = [=]( ){ return sphericalHarmonicsAccelerationModel->getCurrentPotential( ); };
            }
            else if ( selectedAccelerationModelType == basic_astrodynamics::point_mass_gravity )
            {
                std::shared_ptr< gravitation::CentralGravitationalAccelerationModel3d >
                        pointMassAccelerationModel =  std::dynamic_pointer_cast<
                                gravitation::CentralGravitationalAccelerationModel3d >( selectedAccelerationModel );
                pointMassAccelerationModel->resetUpdatePotential( true );
                variableFunction = [=]( ){ return pointMassAccelerationModel->getCurrentPotential( ); };
            }
            else if ( selectedAccelerationModelType == basic_astrodynamics::third_body_point_mass_gravity )
            {

                std::shared_ptr< gravitation::ThirdBodyCentralGravityAcceleration >
                        thirdBodyPointMassAccelerationModel =  std::dynamic_pointer_cast<
                                gravitation::ThirdBodyCentralGravityAcceleration >( selectedAccelerationModel );

                std::shared_ptr< gravitation::CentralGravitationalAccelerationModel3d >
                        pointMassAccelerationModel =  std::dynamic_pointer_cast<
                                gravitation::CentralGravitationalAccelerationModel3d >(
                                        thirdBodyPointMassAccelerationModel->getAccelerationModelForBodyUndergoingAcceleration( ) );

                pointMassAccelerationModel->resetUpdatePotential( true );
                variableFunction = [=]( ){ return pointMassAccelerationModel->getCurrentPotential( ); };
            }
            else if ( selectedAccelerationModelType == basic_astrodynamics::polyhedron_gravity )
            {
                std::shared_ptr< gravitation::PolyhedronGravitationalAccelerationModel >
                        polyhedronAccelerationModel =  std::dynamic_pointer_cast<
                                gravitation::PolyhedronGravitationalAccelerationModel >( selectedAccelerationModel );
                polyhedronAccelerationModel->resetUpdatePotential( true );
                variableFunction = [=]( ){ return polyhedronAccelerationModel->getCurrentPotential( ); };
            }
            else if ( selectedAccelerationModelType == basic_astrodynamics::third_body_polyhedron_gravity )
            {
                std::shared_ptr< gravitation::ThirdBodyPolyhedronGravitationalAccelerationModel >
                        thirdBodyPolyhedronAccelerationModel =  std::dynamic_pointer_cast<
                                gravitation::ThirdBodyPolyhedronGravitationalAccelerationModel >( selectedAccelerationModel );

                std::shared_ptr< gravitation::PolyhedronGravitationalAccelerationModel >
                        polyhedronAccelerationModel =  std::dynamic_pointer_cast<
                                gravitation::PolyhedronGravitationalAccelerationModel >(
                                        thirdBodyPolyhedronAccelerationModel->getAccelerationModelForBodyUndergoingAcceleration( ) );

                polyhedronAccelerationModel->resetUpdatePotential( true );
                variableFunction = [=]( ){ return polyhedronAccelerationModel->getCurrentPotential( ); };
            }
            else
            {
                std::string errorMessage = "Error, when setting up gravitational potential as dependent variable, for" +
                        std::to_string( selectedAccelerationModelType ) + " gravity model of " + bodyWithProperty +
                        "w.r.t." + secondaryBody + "acceleration model does not have the computation of potential implemented.";
                throw std::runtime_error( errorMessage );
            }

            break;
        }
        case gravity_field_laplacian_of_potential_dependent_variable:
        {
            // Retrieve list of suitable acceleration models (size should be one to avoid ambiguities): either
            // point mass gravity, spherical harmonics gravity or polyhedron gravity
            basic_astrodynamics::AvailableAcceleration selectedAccelerationModelType;
            std::shared_ptr< basic_astrodynamics::AccelerationModel< Eigen::Vector3d > > selectedAccelerationModel =
                    getGravitationalAccelerationForDependentVariables( dependentVariableSettings, stateDerivativeModels,
                                                                       selectedAccelerationModelType );

            // Position functions
            std::function< Eigen::Vector3d ( ) > positionFunctionOfRelativeBody =
                    std::bind( &simulation_setup::Body::getPosition, bodies.at( bodyWithProperty ) );
            std::function< Eigen::Vector3d ( ) > positionFunctionOfCentralBody =
                    std::bind( &simulation_setup::Body::getPosition, bodies.at( secondaryBody ) );

            // Retrieve orientation function depending on type of gravity field
            std::function< Eigen::Quaterniond ( ) > orientationFunctionOfCentralBody;

            // If gravity field is point mass, don't need orientation function
            if ( selectedAccelerationModelType == basic_astrodynamics::point_mass_gravity ||
                 selectedAccelerationModelType == basic_astrodynamics::third_body_point_mass_gravity ) {
                orientationFunctionOfCentralBody = [ = ] ( ) {
                    return Eigen::Quaterniond( Eigen::Matrix3d::Identity( ) );
                };
            }
                // Else get orientation function
            else {
                orientationFunctionOfCentralBody = std::bind( &simulation_setup::Body::getCurrentRotationToLocalFrame,
                                                              bodies.at( secondaryBody ) );
            }

            // Retrieve function to get body fixed position of body
            std::function< Eigen::Vector3d ( ) > bodyFixedPositionOfBodyWithProperty =
                    std::bind( &reference_frames::getBodyFixedCartesianPosition, positionFunctionOfCentralBody,
                               positionFunctionOfRelativeBody, orientationFunctionOfCentralBody );

            // Downcast gravity model and get variable function
            if ( selectedAccelerationModelType == basic_astrodynamics::polyhedron_gravity ) {
                std::shared_ptr< gravitation::PolyhedronGravitationalAccelerationModel >
                        polyhedronAccelerationModel = std::dynamic_pointer_cast<
                        gravitation::PolyhedronGravitationalAccelerationModel >( selectedAccelerationModel );
                polyhedronAccelerationModel->resetUpdateLaplacianOfPotential( true );
                variableFunction = [ = ] ( ) { return polyhedronAccelerationModel->getCurrentLaplacianOfPotential( ); };
            }
            else if ( selectedAccelerationModelType == basic_astrodynamics::third_body_polyhedron_gravity ) {
                std::shared_ptr< gravitation::ThirdBodyPolyhedronGravitationalAccelerationModel >
                        thirdBodyPolyhedronAccelerationModel = std::dynamic_pointer_cast<
                        gravitation::ThirdBodyPolyhedronGravitationalAccelerationModel >( selectedAccelerationModel );

                std::shared_ptr< gravitation::PolyhedronGravitationalAccelerationModel >
                        polyhedronAccelerationModel = std::dynamic_pointer_cast<
                        gravitation::PolyhedronGravitationalAccelerationModel >(
                        thirdBodyPolyhedronAccelerationModel->getAccelerationModelForBodyUndergoingAcceleration( ) );

                polyhedronAccelerationModel->resetUpdateLaplacianOfPotential( true );
                variableFunction = [ = ] ( ) { return polyhedronAccelerationModel->getCurrentLaplacianOfPotential( ); };
            }
            else {
                std::string errorMessage = "Error, when setting up gravitational potential as dependent variable, for " +
                                           std::to_string( selectedAccelerationModelType ) + " gravity model of " +
                                           bodyWithProperty +
                                           " w.r.t. " + secondaryBody +
                                           ": acceleration model does not have the computation of potential implemented.";
                throw std::runtime_error( errorMessage );
            }

            break;
        }
<<<<<<< HEAD
        case received_irradiance:
        {
            auto radiationPressureAccelerationList = getAccelerationBetweenBodies(
                dependentVariableSettings->associatedBody_,
                dependentVariableSettings->secondaryBody_,
                stateDerivativeModels, basic_astrodynamics::radiation_pressure );

            if (radiationPressureAccelerationList.empty())
            {
                std::string errorMessage = "Error, radiation pressure acceleration with target " +
                        dependentVariableSettings->associatedBody_ + " and source " +
                        dependentVariableSettings->secondaryBody_  +
                       " not found";
                throw std::runtime_error(errorMessage);
            }

            auto radiationPressureAcceleration =
                    std::dynamic_pointer_cast<electromagnetism::RadiationPressureAcceleration>(
                            radiationPressureAccelerationList.front());

            variableFunction = [=] () { return radiationPressureAcceleration->getReceivedIrradiance(); };

            break;
        }
        case received_fraction:
        {
            auto radiationPressureAccelerationList = getAccelerationBetweenBodies(
                dependentVariableSettings->associatedBody_,
                dependentVariableSettings->secondaryBody_,
                stateDerivativeModels, basic_astrodynamics::radiation_pressure );

            if (radiationPressureAccelerationList.empty())
            {
                std::string errorMessage = "Error, radiation pressure acceleration with target " +
                        dependentVariableSettings->associatedBody_ + " and source " +
                        dependentVariableSettings->secondaryBody_  +
                       " not found";
                throw std::runtime_error(errorMessage);
            }

            auto radiationPressureAcceleration =
                    std::dynamic_pointer_cast<electromagnetism::IsotropicPointSourceRadiationPressureAcceleration>(
                            radiationPressureAccelerationList.front());
            if (radiationPressureAcceleration == nullptr)
            {
                throw std::runtime_error("Error, source body " + dependentVariableSettings->secondaryBody_ +
                    " does not have an isotropic point source, which is required for the received fraction dependent " +
                    "variable");
            }

            variableFunction = [=] () { return radiationPressureAcceleration->getSourceToTargetReceivedFraction(); };

            break;
        }
        case visible_source_panel_count:
        case illuminated_source_panel_count:
        case visible_and_illuminated_source_panel_count:
        case visible_source_area:
        {
            auto radiationPressureAccelerationList = getAccelerationBetweenBodies(
                dependentVariableSettings->associatedBody_,
                dependentVariableSettings->secondaryBody_,
                stateDerivativeModels, basic_astrodynamics::radiation_pressure );

            if (radiationPressureAccelerationList.empty())
            {
                std::string errorMessage = "Error, radiation pressure acceleration with target " +
                        dependentVariableSettings->associatedBody_ + " and source " +
                        dependentVariableSettings->secondaryBody_  +
                       " not found";
                throw std::runtime_error(errorMessage);
            }

            auto radiationPressureAcceleration =
                    std::dynamic_pointer_cast<electromagnetism::PaneledSourceRadiationPressureAcceleration>(
                            radiationPressureAccelerationList.front());
            if (radiationPressureAcceleration == nullptr)
            {
                if (dependentVariable == visible_source_area) {
                    throw std::runtime_error("Error, source body " + dependentVariableSettings->secondaryBody_ +
                         " does not have a paneled source, which is required for the visible source area "+
                         "dependent variable");
                }
                else
                {
                    throw std::runtime_error("Error, source body " + dependentVariableSettings->secondaryBody_ +
                         " does not have a paneled source, which is required for the visible/illuminated source "+
                         "panel count dependent variable");
                }
            }

            switch (dependentVariable)
            {
                case visible_source_panel_count:
                    variableFunction = [=] () { return radiationPressureAcceleration->getVisibleSourcePanelCount(); };
                    break;
                case illuminated_source_panel_count:
                    variableFunction = [=] () { return radiationPressureAcceleration->getIlluminatedSourcePanelCount(); };
                    break;
                case visible_and_illuminated_source_panel_count:
                    variableFunction = [=] () { return radiationPressureAcceleration->getVisibleAndIlluminatedSourcePanelCount(); };
                    break;
                case visible_source_area:
                    variableFunction = [=] () { return radiationPressureAcceleration->getVisibleSourceArea(); };
                    break;
                default:
                    break;
            }

=======
        case custom_dependent_variable:
        {
            std::shared_ptr< CustomDependentVariableSaveSettings > customVariableSettings =
                    std::dynamic_pointer_cast< CustomDependentVariableSaveSettings >( dependentVariableSettings );

            if( customVariableSettings == nullptr )
            {
                std::string errorMessage= "Error, inconsistent inout when creating dependent variable function of type custom_dependent_variable";
                throw std::runtime_error( errorMessage );
            }
            else
            {
                variableFunction = [=]( )
                {
                    Eigen::VectorXd customVariables = customVariableSettings->customDependentVariableFunction_( );
                    if( customVariables.rows( ) != 1 )
                    {
                        throw std::runtime_error( "Error when retrieving size-1 custom dependent variable, actual size is " + std::to_string( customVariables.rows( ) ) );
                    }
                    return customVariables( 0 );
                };
            }
>>>>>>> d03fbe44
            break;
        }
        default:
            std::string errorMessage =
                    "Error, did not recognize double dependent variable type when making variable function: " +
                    std::to_string( dependentVariableSettings->dependentVariableType_ );
            throw std::runtime_error( errorMessage );
        }

        return variableFunction;
    }
}


//! Function to return a vector containing only one value given by doubleFunction
/*!
 *
 * \param doubleFunction Function returning the double value
 * \return The vector containing only one element
 */
Eigen::VectorXd getVectorFromDoubleFunction( const std::function< double( ) >& doubleFunction );

//! Function to evaluate a set of vector-returning functions and concatenate the results.
/*!
 * Function to evaluate a set of vector-returning functions and concatenate the results.
 * \param vectorFunctionList List of functions returning vector variables (pairs denote function and return vector size)
 * \param totalSize Total size of concatenated vector (used as input for efficiency.
 * \return Concatenated results from input functions.
 */
Eigen::VectorXd evaluateListOfVectorFunctions(
        const std::vector< std::pair< std::function< Eigen::VectorXd( ) >, int > > vectorFunctionList,
        const int totalSize );

//! Function to create a function that evaluates a list of dependent variables and concatenates the results.
/*!
 *  Function to create a function that evaluates a list of dependent variables and concatenates the results.
 *  Dependent variables functions are created inside this function from a list of settings on their required
 *  types/properties.
 *  \param saveSettings Object containing types and other properties of dependent variables.
 *  \param bodies List of bodies to use in simulations (containing full environment).
 *  \param stateDerivativeModels List of state derivative models used in simulations (sorted by dynamics type as key)
 *  \return Pair with function returning requested dependent variable values, and list variable names with start entries.
 *  NOTE: The environment and state derivative models need to
 *  be updated to current state and independent variable before computation is performed.
 */
template< typename TimeType = double, typename StateScalarType = double >
std::pair< std::function< Eigen::VectorXd( ) >, std::map< std::pair< int, int >, std::string > > createDependentVariableListFunction(
        const std::vector< std::shared_ptr< SingleDependentVariableSaveSettings > > dependentVariables,
        const simulation_setup::SystemOfBodies& bodies,
        const std::unordered_map< IntegratedStateType,
        std::vector< std::shared_ptr< SingleStateTypeDerivative< StateScalarType, TimeType > > > >& stateDerivativeModels =
        std::unordered_map< IntegratedStateType,
        std::vector< std::shared_ptr< SingleStateTypeDerivative< StateScalarType, TimeType > > > >( ),
        const std::map< propagators::IntegratedStateType, orbit_determination::StateDerivativePartialsMap >& stateDerivativePartials =
        std::map< propagators::IntegratedStateType, orbit_determination::StateDerivativePartialsMap >( ) )
{
    // create list of vector parameters
    std::vector< std::pair< std::function< Eigen::VectorXd( ) >, int > > vectorFunctionList;
    std::vector< std::pair< std::string, int > > vectorVariableList;

    for( std::shared_ptr< SingleDependentVariableSaveSettings > variable: dependentVariables )
    {
        std::pair< std::function< Eigen::VectorXd( ) >, int > vectorFunction;
        // Create double parameter
        if( isScalarDependentVariable( variable ) )
        {
#if(TUDAT_BUILD_WITH_ESTIMATION_TOOLS )
            std::function< double( ) > doubleFunction =
                    getDoubleDependentVariableFunction( variable, bodies, stateDerivativeModels, stateDerivativePartials );
#else
            std::function< double( ) > doubleFunction =
                    getDoubleDependentVariableFunction( variable, bodies, stateDerivativeModels );
#endif
            vectorFunction = std::make_pair( std::bind( &getVectorFromDoubleFunction, doubleFunction ), 1 );
        }
        // Create vector parameter
        else
        {
#if(TUDAT_BUILD_WITH_ESTIMATION_TOOLS )
            vectorFunction = getVectorDependentVariableFunction(
                        variable, bodies, stateDerivativeModels, stateDerivativePartials );
#else
            vectorFunction =
                    getVectorDependentVariableFunction( variable, bodies, stateDerivativeModels );
#endif
        }
        vectorFunctionList.push_back( vectorFunction );
        vectorVariableList.push_back( std::make_pair( getDependentVariableId( variable ), vectorFunction.second ) );
    }

    // Set list of variable ids/indices in correc otder.
    int totalVariableSize = 0;
    std::map< std::pair< int, int >, std::string > dependentVariableIds;
    for( std::pair< std::string, int > vectorVariable: vectorVariableList )
    {
        dependentVariableIds[ { totalVariableSize, vectorVariable.second } ] = vectorVariable.first;
        totalVariableSize += vectorVariable.second;
    }

    // Create function conatenating function results.
    return std::make_pair( std::bind( &evaluateListOfVectorFunctions, vectorFunctionList, totalVariableSize ),
                           dependentVariableIds );
}

} // namespace propagators

} // namespace tudat

#endif // TUDAT_PROPAGATIONOUTPUT_H<|MERGE_RESOLUTION|>--- conflicted
+++ resolved
@@ -2353,7 +2353,6 @@
 
             break;
         }
-<<<<<<< HEAD
         case received_irradiance:
         {
             auto radiationPressureAccelerationList = getAccelerationBetweenBodies(
@@ -2463,7 +2462,8 @@
                     break;
             }
 
-=======
+            break;
+        }
         case custom_dependent_variable:
         {
             std::shared_ptr< CustomDependentVariableSaveSettings > customVariableSettings =
@@ -2486,7 +2486,6 @@
                     return customVariables( 0 );
                 };
             }
->>>>>>> d03fbe44
             break;
         }
         default:
