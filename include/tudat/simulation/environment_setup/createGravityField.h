/*    Copyright (c) 2010-2019, Delft University of Technology
 *    All rigths reserved
 *
 *    This file is part of the Tudat. Redistribution and use in source and
 *    binary forms, with or without modification, are permitted exclusively
 *    under the terms of the Modified BSD license. You should have received
 *    a copy of the license with this file. If not, please or visit:
 *    http://tudat.tudelft.nl/LICENSE.
 */

#ifndef TUDAT_CREATEGRAVITYFIELD_H
#define TUDAT_CREATEGRAVITYFIELD_H

#include <map>
#include <vector>
#include <string>
#include <boost/algorithm/string.hpp>
#include <boost/algorithm/string/trim.hpp>
#include <memory>

#include "tudat/simulation/environment_setup/body.h"
#include "tudat/simulation/environment_setup/createGravityFieldVariations.h"
#include "tudat/astro/gravitation/gravityFieldModel.h"
#include "tudat/astro/gravitation/sphericalHarmonicsGravityField.h"
#include "tudat/astro/gravitation/gravityFieldVariations.h"
#include "tudat/astro/gravitation/polyhedronGravityField.h"
#include "tudat/astro/gravitation/ringGravityField.h"

namespace tudat
{

namespace simulation_setup
{

// List of gravity field models available in simulations
/*
 *  List of gravity field models available in simulations. Gravity field models not defined by this
 *  given enum cannot be used for automatic model setup.
 */
//! @get_docstring(GravityFieldType.__docstring__)
enum GravityFieldType
{
    central,
    central_spice,
    spherical_harmonic,
    polyhedron,
    one_dimensional_ring
};

// Class for providing settings for gravity field model.
/*
 *  Class for providing settings for automatic gravity field model creation. This class is a
 *  functional (base) class for settings of gravity field models that require no information in
 *  addition to their type. Gravity field model classes defining requiring additional information
 *  must be created using an object derived from this class.
 */

//! @get_docstring(GravityFieldSettings.__docstring__)
class GravityFieldSettings
{
public:

    // Constructor, sets type of gravity field model.
    /*
     *  Constructor, sets type of gravity field model. Settings for gravity field models requiring
     *  additional information should be defined in a derived class.
     *  \param gravityFieldType Type of gravity field model that is to be created.
     */
    GravityFieldSettings( const GravityFieldType gravityFieldType ):
        gravityFieldType_( gravityFieldType ){ }

    // Destructor
    virtual ~GravityFieldSettings( ){ }

    // Function to return type of gravity field model that is to be created.
    /*
     *  Function to return type of gravity field model that is to be created.
     *  \return Type of gravity field model that is to be created.
     */
    GravityFieldType getGravityFieldType( ){ return gravityFieldType_; }

protected:

    // Type of gravity field model that is to be created.
    GravityFieldType gravityFieldType_;
};

// Derived class of GravityFieldSettings defining settings of point mass gravity field.
//! @get_docstring(CentralGravityFieldSettings.__docstring__)
class CentralGravityFieldSettings: public GravityFieldSettings
{
public:

    // Constructor.
    /*
     *  Constructor.
     *  \param gravitationalParameter Gravitational parameter of gravity field.
     */
    CentralGravityFieldSettings( double gravitationalParameter ):GravityFieldSettings( central ),
        gravitationalParameter_( gravitationalParameter ){ }

    virtual ~CentralGravityFieldSettings( ){ }

    // Function to return gravitational parameter for gravity field.
    /*
     *  Function to return gravitational parameter for gravity field.
     *  \return Gravitational parameter for gravity field.
     */
    double getGravitationalParameter( ){ return gravitationalParameter_; }

    void resetGravitationalParameter( const double gravitationalParameter ){ gravitationalParameter_ = gravitationalParameter; }

private:

    // Gravitational parameter for gravity field.
    double gravitationalParameter_;
};


// Derived class of GravityFieldSettings defining settings of spherical harmonic gravity
// field representation.
//! @get_docstring(SphericalHarmonicsGravityFieldSettings.__docstring__)
class SphericalHarmonicsGravityFieldSettings: public GravityFieldSettings
{
public:
    // Constructor.
    /*
     *  Constructor.
     *  \param gravitationalParameter Gravitational parameter of gravity field.
     *  \param referenceRadius Reference radius of spherical harmonic field expansion.
     *  \param cosineCoefficients Cosine spherical harmonic coefficients (geodesy normalized).
     *  \param sineCoefficients Sine spherical harmonic coefficients (geodesy normalized).
     *  \param associatedReferenceFrame Identifier for body-fixed reference frame to which
     *  the coefficients are referred.
     */
    SphericalHarmonicsGravityFieldSettings( const double gravitationalParameter,
                                            const double referenceRadius,
                                            const Eigen::MatrixXd& cosineCoefficients,
                                            const Eigen::MatrixXd& sineCoefficients,
                                            const std::string& associatedReferenceFrame,
                                            const double scaledMeanMomentOfInertia = TUDAT_NAN ):
        GravityFieldSettings( spherical_harmonic ),
        gravitationalParameter_( gravitationalParameter ),
        referenceRadius_( referenceRadius ),
        inertiaTensor_( Eigen::Matrix3d::Constant( TUDAT_NAN ) ),
        cosineCoefficients_( cosineCoefficients ),
        sineCoefficients_( sineCoefficients ),
        associatedReferenceFrame_( associatedReferenceFrame ),
        createTimeDependentField_( 0 ),
        scaledMeanMomentOfInertia_( scaledMeanMomentOfInertia )
    {  }

    SphericalHarmonicsGravityFieldSettings( const double gravitationalParameter,
                                            const double referenceRadius,
                                            const Eigen::Matrix3d& inertiaTensor,
                                            const Eigen::MatrixXd& cosineCoefficients,
                                            const Eigen::MatrixXd& sineCoefficients,
                                            const std::string& associatedReferenceFrame ):
        GravityFieldSettings( spherical_harmonic ),
        gravitationalParameter_( gravitationalParameter ),
        referenceRadius_( referenceRadius ),
        inertiaTensor_( inertiaTensor ),
        cosineCoefficients_( cosineCoefficients ),
        sineCoefficients_( sineCoefficients ),
        associatedReferenceFrame_( associatedReferenceFrame ),
        createTimeDependentField_( 0 )
    {
        std::tuple< Eigen::MatrixXd, Eigen::MatrixXd, double > degreeTwoField = gravitation::getDegreeTwoSphericalHarmonicCoefficients(
                inertiaTensor_, gravitationalParameter_, referenceRadius_ );

        cosineCoefficients_.block( 2, 0, 1, 3 ) = std::get< 0 >( degreeTwoField ).block( 2, 0, 1, 3 );
        sineCoefficients_.block( 2, 1, 1, 2 ) = std::get< 1 >( degreeTwoField ).block( 2, 1, 1, 2 );
        scaledMeanMomentOfInertia_ = std::get< 2 >( degreeTwoField );

    }

    virtual ~SphericalHarmonicsGravityFieldSettings( ){ }

    // Function to return gravitational parameter for gravity field.
    /*
     *  Function to return gravitational parameter for gravity field.
     *  \return Gravitational parameter for gravity field.
     */
    double getGravitationalParameter( ){ return gravitationalParameter_; }

    // Function to reset gravitational parameter for gravity field.
    /*
     *  Function to reset gravitational parameter for gravity field.
     *  \param gravitationalParameter New gravitational parameter for gravity field.
     */
    void resetGravitationalParameter( const double gravitationalParameter )
    { gravitationalParameter_ = gravitationalParameter; }

    // Function to return reference radius of spherical harmonic field expansion
    /*
     *  Function to return reference radius of spherical harmonic field expansion
     *  \return Reference radius of spherical harmonic field expansion
     */
    double getReferenceRadius( ){ return referenceRadius_; }

    // Function to return cosine spherical harmonic coefficients (geodesy normalized).
    /*
     *  Function to return cosine spherical harmonic coefficients (geodesy normalized).
     *  \return Cosine spherical harmonic coefficients (geodesy normalized).
     */
    Eigen::MatrixXd getCosineCoefficients( ){ return cosineCoefficients_; }


    Eigen::Matrix3d getInertiaTensor( ){ return inertiaTensor_; }

    double getScaledMeanMomentOfInertia( ){ return scaledMeanMomentOfInertia_; }

    void setScaledMeanMomentOfInertia( const double scaledMeanMomentOfInertia ){ scaledMeanMomentOfInertia_ = scaledMeanMomentOfInertia; }

    void resetCosineCoefficients( const Eigen::MatrixXd cosineCoefficients ){ cosineCoefficients_ = cosineCoefficients; }

    // Function to return sine spherical harmonic coefficients (geodesy normalized).
    /*
     *  Function to return sine spherical harmonic coefficients (geodesy normalized).
     *  \return Sine spherical harmonic coefficients (geodesy normalized).
     */
    Eigen::MatrixXd getSineCoefficients( ){ return sineCoefficients_; }

    void resetSineCoefficients( const Eigen::MatrixXd sineCoefficients ){ sineCoefficients_ = sineCoefficients; }

    // Function to return identifier for body-fixed reference frame.
    /*
     *  Function to return identifier for body-fixed reference frame to which the coefficients
     *  are referred.
     *  \return Identifier for body-fixed reference frame to which the coefficients are referred.
     */
    std::string getAssociatedReferenceFrame( ){ return associatedReferenceFrame_; }

    // Function to reset identifier for body-fixed reference frame to which the coefficients are referred.
    /*
     *  Function to reset identifier for body-fixed reference frame to which the coefficients are referred.
     *  \param associatedReferenceFrame Identifier for body-fixed reference frame to which the coefficients are referred.
     */
    void resetAssociatedReferenceFrame( const std::string& associatedReferenceFrame )
    {
        associatedReferenceFrame_ = associatedReferenceFrame;
    }

    // Function to retrieve boolean that denotes whether the field should be created as time-dependent
    /*
     *  Function to retrieve boolean that denotes whether the field should be created as time-dependent
     *  \return Boolean that denotes whether the field should be created as time-dependent
     */
    bool getCreateTimeDependentField( )
    {
        return createTimeDependentField_;
    }

    // Function to reset boolean that denotes whether the field should be created as time-dependent
    /*
     *  Function to reset boolean that denotes whether the field should be created as time-dependent
     *  \param createTimeDependentField Boolean that denotes whether the field should be created as time-dependent
     */
    void setCreateTimeDependentField( const bool createTimeDependentField )
    {
        createTimeDependentField_ = createTimeDependentField;
    }

protected:


    // Gravitational parameter for gravity field that is to be created.
    double gravitationalParameter_;

    // Reference radius of spherical harmonic field expansion.
    double referenceRadius_;

    Eigen::Matrix3d inertiaTensor_;

    // Cosine spherical harmonic coefficients (geodesy normalized).
    Eigen::MatrixXd cosineCoefficients_;

    // Sine spherical harmonic coefficients (geodesy normalized).
    Eigen::MatrixXd sineCoefficients_;

    // Identifier for body-fixed reference frame to which the coefficients are referred.
    std::string associatedReferenceFrame_;

    // Boolean that denotes whether the field should be created as time-dependent (even if no variations are imposed intially)
    bool createTimeDependentField_;

    double scaledMeanMomentOfInertia_;

};


// Derived class of GravityFieldSettings defining settings of polyhedron gravity
// field representation.
// References: "EXTERIOR GRAVITATION OF A POLYHEDRON DERIVED AND COMPARED WITH HARMONIC AND MASCON GRAVITATION REPRESENTATIONS
//              OF ASTEROID 4769 CASTALIA", Werner and Scheeres (1997), Celestial Mechanics and Dynamical Astronomy
class PolyhedronGravityFieldSettings: public GravityFieldSettings
{
public:
    // Constructor.
    /*
     *  Constructor.
     *  \param gravitationalConstant Gravitational constant of the gravity field.
     *  \param density Density of polyhedron.
     *  \param verticesCoordinates Cartesian coordinates of each vertex (one row per vertex, 3 columns).
     *  \param verticesDefiningEachFacet Index (0 based) of the vertices constituting each facet (one row per facet, 3 columns).
     *  \param associatedReferenceFrame Identifier for body-fixed reference frame to which the polyhedron is referred.
     */
    PolyhedronGravityFieldSettings( const double gravitationalConstant,
                                    const double density,
                                    const Eigen::MatrixXd& verticesCoordinates,
                                    const Eigen::MatrixXi& verticesDefiningEachFacet,
                                    const std::string& associatedReferenceFrame):
        GravityFieldSettings( polyhedron ),
        density_( density ),
        verticesCoordinates_( verticesCoordinates ),
        verticesDefiningEachFacet_( verticesDefiningEachFacet ),
        associatedReferenceFrame_( associatedReferenceFrame ),
        gravitationalConstant_( gravitationalConstant )
    {
        volume_ = basic_astrodynamics::computePolyhedronVolume( verticesCoordinates, verticesDefiningEachFacet );
        gravitationalParameter_ = gravitationalConstant_ * density_ * volume_;
    }


    /*! Constructor.
     *
     * Constructor.
     * @param gravitationalParameter Gravitational parameter of the polyhedron.
     * @param verticesCoordinates Cartesian coordinates of each vertex (one row per vertex, 3 columns).
     * @param verticesDefiningEachFacet Index (0 based) of the vertices constituting each facet (one row per facet, 3 columns).
     * @param associatedReferenceFrame Identifier for body-fixed reference frame to which the polyhedron is referred.
     * @param density Density of the polyhedron. It is later used to set the function to update the inertia tensor.
     */
    PolyhedronGravityFieldSettings( const double gravitationalParameter,
                                    const Eigen::MatrixXd& verticesCoordinates,
                                    const Eigen::MatrixXi& verticesDefiningEachFacet,
                                    const std::string& associatedReferenceFrame,
                                    const double gravitationalConstant = physical_constants::GRAVITATIONAL_CONSTANT ):
        GravityFieldSettings( polyhedron ),
        gravitationalParameter_( gravitationalParameter ),
        verticesCoordinates_( verticesCoordinates ),
        verticesDefiningEachFacet_( verticesDefiningEachFacet ),
        associatedReferenceFrame_( associatedReferenceFrame ),
        gravitationalConstant_( gravitationalConstant )
    {
        volume_ = basic_astrodynamics::computePolyhedronVolume( verticesCoordinates, verticesDefiningEachFacet );
        density_ = gravitationalParameter_ / ( gravitationalConstant_ * volume_ );
    }

    //! Destructor
    virtual ~PolyhedronGravityFieldSettings( ){ }

    // Function to return the gravitational parameter.
    double getGravitationalParameter( )
    { return gravitationalParameter_; }

    // Function to reset the gravitational parameter.
    void resetGravitationalParameter ( const double gravitationalParameter )
    {
        gravitationalParameter_ = gravitationalParameter;
        density_ = gravitationalParameter_ / ( gravitationalConstant_ * volume_ );
    }

    // Function to return the density.
    double getDensity ( )
    { return density_; }

    // Function to reset the density.
    void resetDensity ( double density )
    {
        density_ = density;
        gravitationalParameter_ = gravitationalConstant_ * density_ * volume_;
    }

    // Function to return identifier for body-fixed reference frame.
    std::string getAssociatedReferenceFrame( )
    { return associatedReferenceFrame_; }

    // Function to reset identifier for body-fixed reference frame to which the polyhedron is referred.
    void resetAssociatedReferenceFrame( const std::string& associatedReferenceFrame )
    { associatedReferenceFrame_ = associatedReferenceFrame; }

    //! Function to return the vertices coordinates.
    const Eigen::MatrixXd& getVerticesCoordinates( )
    { return verticesCoordinates_; }

    //! Function to reset the vertices coordinates.
    void resetVerticesCoordinates( const Eigen::MatrixXd& verticesCoordinates )
    { verticesCoordinates_ = verticesCoordinates; }

    //! Function to return the vertices defining each facet.
    const Eigen::MatrixXi& getVerticesDefiningEachFacet( )
    { return verticesDefiningEachFacet_; }

    //! Function to reset the vertices defining each facet.
    void resetVerticesDefiningEachFacet ( const Eigen::MatrixXi& verticesDefiningEachFacet )
    { verticesDefiningEachFacet_ = verticesDefiningEachFacet; }

protected:

    // Gravitational parameter
    double gravitationalParameter_;

    // Density of the polyhedron
    double density_;

    // Cartesian coordinates of each vertex.
    Eigen::MatrixXd verticesCoordinates_;

    // Indices of the 3 vertices describing each facet.
    Eigen::MatrixXi verticesDefiningEachFacet_;

    // Identifier for body-fixed reference frame to which the polyhedron is referred.
    std::string associatedReferenceFrame_;

    double gravitationalConstant_;

    double volume_;

};

// Derived class of GravityFieldSettings defining settings of polyhedron gravity
// field representation.
// References: Precise computation of acceleration due to uniform ring or disk, Toshio Fukushima (2010), Celestial Mechanics
//             and Dynamical Astronomy, 108:339–356.
class RingGravityFieldSettings: public GravityFieldSettings
{
public:

    /*! Constructor.
     *
     * Constructor.
     * @param gravitationalParameter Gravitational parameter of the ring.
     * @param ringRadius Radius of the ring.
     * @param associatedReferenceFrame Identifier for body-fixed reference frame to which the ring is referred.
     * @param ellipticIntegralSFromDAndB Flag indicating whether to compute S(m) from D(m) and B(m) (if true),
     *      or from K(m) and E(m) (if false). The former has a lower loss of accuracy due to numerical cancellation.
     */
    RingGravityFieldSettings( const double gravitationalParameter,
                              const double ringRadius,
                              const std::string& associatedReferenceFrame,
                              const bool ellipticIntegralSFromDAndB = true ):
        GravityFieldSettings( one_dimensional_ring ),
        gravitationalParameter_( gravitationalParameter ),
        ringRadius_( ringRadius ),
        associatedReferenceFrame_( associatedReferenceFrame ),
        ellipticIntegralSFromDAndB_( ellipticIntegralSFromDAndB )
    { }

    //! Destructor
    virtual ~RingGravityFieldSettings( ){ }

    // Function to return the gravitational parameter.
    double getGravitationalParameter( )
    {
        return gravitationalParameter_;
    }

    // Function to reset the gravitational parameter.
    void resetGravitationalParameter ( const double gravitationalParameter )
    {
        gravitationalParameter_ = gravitationalParameter;
    }

    // Function to return the ring radius
    double getRingRadius ( )
    {
        return ringRadius_;
    }

    // Function to reset the density.
    void resetRingRadius ( double ringRadius )
    {
        ringRadius_ = ringRadius;
    }

    // Function to return identifier for body-fixed reference frame.
    std::string getAssociatedReferenceFrame( )
    { return associatedReferenceFrame_; }

    // Function to reset identifier for body-fixed reference frame to which the ring is referred.
    void resetAssociatedReferenceFrame( const std::string& associatedReferenceFrame )
    { associatedReferenceFrame_ = associatedReferenceFrame; }

    // Function to get the flag indicating whether to compute S(m) from D(m) and B(m)
    bool getEllipticIntegralSFromDAndB( )
    {
        return ellipticIntegralSFromDAndB_;
    }

    // Function to reset the flag indicating whether to compute S(m) from D(m) and B(m)
    void resetEllipticIntegralSFromDAndB( bool ellipticIntegralSFromDAndB )
    {
        ellipticIntegralSFromDAndB_ = ellipticIntegralSFromDAndB;
    }


protected:

    // Gravitational parameter
    double gravitationalParameter_;

    // Radius of the ring
    double ringRadius_;

    // Identifier for body-fixed reference frame to which the ring is referred
    std::string associatedReferenceFrame_;

    // Flag indicating whether to compute S(m) from D(m) and B(m) (if true), or from K(m) and E(m) (if false)
    bool ellipticIntegralSFromDAndB_;

};

// Spherical harmonics models supported by Tudat.
//! @get_docstring(SphericalHarmonicsModel.__docstring__)
enum SphericalHarmonicsModel
{
    customModel,
    egm96,
    ggm02c,
    ggm02s,
    goco05c,
    glgm3150,
    lpe200,
    gggrx1200,
    jgmro120d,
    jgmess160a,
    shgj180u
};

// Get the path of the SH file for a SH model.
/*
 * @copybrief getPathForSphericalHarmonicsModel
 * \param sphericalHarmonicsModel The spherical harmonics model.
 * \return The path of the SH file for a SH model.
 */
std::string getPathForSphericalHarmonicsModel( const SphericalHarmonicsModel sphericalHarmonicsModel );

int getMaximumGravityFieldDegreeOrder( const SphericalHarmonicsModel sphericalHarmonicsModel );

// Get the associated reference frame for a SH model.
/*
 * @copybrief getReferenceFrameForSphericalHarmonicsModel
 * \param sphericalHarmonicsModel The spherical harmonics model.
 * \return The associated reference frame for a SH model.
 */
std::string getReferenceFrameForSphericalHarmonicsModel( const SphericalHarmonicsModel sphericalHarmonicsModel );

// Derived class of SphericalHarmonicsGravityFieldSettings defining settings of spherical harmonic gravity
// field representation to be loaded from a spherical harmonics model file.
class FromFileSphericalHarmonicsGravityFieldSettings: public SphericalHarmonicsGravityFieldSettings
{
public:
    // Constructor with custom model.
    /*
     * Constructor with custom model.
     * \param filePath Path of PDS gravity field file to be loaded.
     * \param associatedReferenceFrame Identifier for body-fixed reference frame to which the coefficients are referred.
     * \param maximumDegree Maximum degree of gravity field to be loaded.
     * \param maximumOrder Maximum order of gravity field to be loaded.
     * \param gravitationalParameterIndex Index at which the gravitational parameter can be found in the header
     * (first line of the file). Set to -1 if the file has no header.
     * \param referenceRadiusIndex Index at which the reference radius can be found in the header
     * (first line of the file). Set to -1 if the file has no header.
     * \param gravitationalParameter Gravitational parameter of gravity field to be used if file has no header.
     * \param referenceRadius Reference radius of gravity field to be used if file has no header.
     */
    FromFileSphericalHarmonicsGravityFieldSettings( const std::string& filePath,
                                                    const std::string& associatedReferenceFrame,
                                                    const int maximumDegree,
                                                    const int maximumOrder,
                                                    const int gravitationalParameterIndex,
                                                    const int referenceRadiusIndex,
                                                    const double gravitationalParameter = TUDAT_NAN,
                                                    const double referenceRadius = TUDAT_NAN );
    // Constructor with model included in Tudat.
    /*
     * Constructor with model included in Tudat.
     * \param sphericalHarmonicsModel Spherical harmonics model to be used.
     */
    FromFileSphericalHarmonicsGravityFieldSettings( const SphericalHarmonicsModel sphericalHarmonicsModel,
                                                    const int maximumDegree = -1 );

    virtual ~FromFileSphericalHarmonicsGravityFieldSettings( ){ }
    // Get the sphericals harmonics model.
    /*
     * @copybrief getSphericalHarmonicsModel
     * \return The sphericals harmonics model.
     */
    SphericalHarmonicsModel getSphericalHarmonicsModel( )
    {
        return sphericalHarmonicsModel_;
    }

    // Get the sphericals harmonics model.
    /*
     * @copybrief getSphericalHarmonicsModel
     * \return The sphericals harmonics model.
     */
    std::string getFilePath( )
    {
        return filePath_;
    }

    // Get the maximum degree.
    /*
     * @copybrief getMaximumDegree
     * \return The maximum degree.
     */
    int getMaximumDegree( )
    {
        return maximumDegree_;
    }

    // Get the maximum order.
    /*
     * @copybrief getMaximumOrder
     * \return The maximum order.
     */
    int getMaximumOrder( )
    {
        return maximumOrder_;
    }

    // Get the gravitational parameter index.
    /*
     * @copybrief getGravitationalParameterIndex
     * \return The gravitational parameter index.
     */
    int getGravitationalParameterIndex( )
    {
        return gravitationalParameterIndex_;
    }

    // Get the reference radius index.
    /*
     * @copybrief getReferenceRadiusIndex
     * \return The reference radius index.
     */
    int getReferenceRadiusIndex( )
    {
        return referenceRadiusIndex_;
    }

protected:
    // Spherical harmonics model.
    SphericalHarmonicsModel sphericalHarmonicsModel_ = customModel;

    // Path of loaded PDS gravity field file.
    std::string filePath_;

    // Maximum loaded degree from file.
    int maximumDegree_;

    // Maximum loaded order from file.
    int maximumOrder_;

    // Index at which the gravitational parameter can be found in the first line of the file.
    // -1 if this information is not available in the file.
    int gravitationalParameterIndex_;

    // Index at which the reference radius can be found in the first line of the file.
    // -1 if this information is not available in the file.
    int referenceRadiusIndex_;

};

// Function to create gravity field settings for a homogeneous triaxial ellipsoid with density as argument.
/*
 * Function to create gravity field settings for a homogeneous triaxial ellipsoid with density as argument. The gravity
 * field is expressed in normalized spherical harmonic coefficients.  X-axis is alligned
 * with largest axis, y-axis with middle axis and z-axis with smallest axis
 * \param axisA Largest axis of triaxial ellipsoid
 * \param axisB Middle axis of triaxial ellipsoid
 * \param axisC Smallest axis of triaxial ellipsoid
 * \param ellipsoidDensity Density of ellipsoid.
 * \param maximumDegree Maximum degree of expansion
 * \param maximumOrder Maximum oredr of expansion
 * \param associatedReferenceFrame Identifier for body-fixed reference frame to which
 * the coefficients are referred.
 * \param gravitationalConstant Gravitational constant.
 * \return Gravity field settings for a homogeneous triaxial ellipsoid of given properties.
 */
std::shared_ptr< SphericalHarmonicsGravityFieldSettings > createHomogeneousTriAxialEllipsoidGravitySettings(
        const double axisA, const double axisB, const double axisC, const double ellipsoidDensity,
        const int maximumDegree, const int maximumOrder,
        const std::string& associatedReferenceFrame,
        const double gravitationalConstant = physical_constants::GRAVITATIONAL_CONSTANT );

// Function to create gravity field settings for a homogeneous triaxial ellipsoid with the gravitational parameter as argument.
/*
 * Function to create gravity field settings for a homogeneous triaxial ellipsoid with the gravitational parameters as
 * argument. The gravity field is expressed in normalized spherical harmonic coefficients.  X-axis is alligned
 * with largest axis, y-axis with middle axis and z-axis with smallest axis
 * \param axisA Largest axis of triaxial ellipsoid
 * \param axisB Middle axis of triaxial ellipsoid
 * \param axisC Smallest axis of triaxial ellipsoid
 * \param ellipsoidGravitationalParameter Gravitational parameter of the gravity field.
 * \param maximumDegree Maximum degree of expansion
 * \param maximumOrder Maximum oredr of expansion
 * \param associatedReferenceFrame Identifier for body-fixed reference frame to which
 * the coefficients are referred.
 * \return Gravity field settings for a homogeneous triaxial ellipsoid of given properties.
 */
std::shared_ptr< SphericalHarmonicsGravityFieldSettings > createHomogeneousTriAxialEllipsoidGravitySettings(
        const double axisA, const double axisB, const double axisC,
        const int maximumDegree, const int maximumOrder,
        const std::string& associatedReferenceFrame,
        const double ellipsoidGravitationalParameter );

// Function to read a spherical harmonic gravity field file
/*
 *  Function to read a spherical harmonic gravity field file, returns (by reference) cosine and sine
 *  spherical harmomic coefficients.
 *  The file structure should be as follows: The first line may be a file header with metadata. If this is the case,
 *  the gravitationalParameterIndex and referenceRadiusIndex should be used as input, to communicate which entries in
 *  the list of metadata represents these quantities. If both these variables are NaN, the file is assumed to have no
 *  header. The following lines of the file must have the following structure:
 *  Degree, Order, Cosine Coefficient, Sine Coefficients
 *  Subsequent columns may be present in the file, but are ignored when parsing.
 *  All coefficients not defined in the file are set to zero (except C(0,0) which is always 1.0)
 *  \param fileName Name of PDS gravity field file to be loaded.
 *  \param maximumDegree Maximum degree of gravity field to be loaded.
 *  \param maximumOrder Maximum order of gravity field to be loaded.
 *  \param gravitationalParameterIndex
 *  \param referenceRadiusIndex
 *  \param coefficients Spherical harmonics coefficients (first is cosine, second is sine).
 *  \return Pair of gravitational parameter and reference radius, values are non-NaN if
 *  gravitationalParameterIndex and referenceRadiusIndex are >=0.
 */
std::pair< double, double > readGravityFieldFile(
        const std::string& fileName, const int maximumDegree, const int maximumOrder,
        std::pair< Eigen::MatrixXd, Eigen::MatrixXd >& coefficients,
        const int gravitationalParameterIndex = -1, const int referenceRadiusIndex = -1 );

// Function to create a gravity field model.
/*
 *  Function to create a gravity field model based on model-specific settings for the gravity field.
 *  \param gravityFieldSettings Settings for the gravity field model that is to be created, defined
 *  a pointer to an object of class (derived from) GravityFieldSettings.
 *  \param body Name of the body for which the gravity field model is to be created.
 *  \param bodies List of body objects, as currently created (used when setting
 *  gravityFieldVariationSettings)
 *  \param gravityFieldVariationSettings List of settings for the variations of the gravity field
 *  that are to be used (but not immediately set!) by current body under consideration.
 *  \return Gravity field model created according to settings in gravityFieldSettings.
 */
std::shared_ptr< gravitation::GravityFieldModel > createGravityFieldModel(
        const std::shared_ptr< GravityFieldSettings > gravityFieldSettings,
        const std::string& body,
        const SystemOfBodies& bodies = SystemOfBodies( ),
        const std::vector< std::shared_ptr< GravityFieldVariationSettings > >& gravityFieldVariationSettings =
        std::vector< std::shared_ptr< GravityFieldVariationSettings > >( ) );

//! @get_docstring(centralGravitySettings)
inline std::shared_ptr< GravityFieldSettings > centralGravitySettings(
		const double gravitationalParameter
		)
{
	return std::make_shared< CentralGravityFieldSettings >( gravitationalParameter );
}

//! @get_docstring(centralGravityFromSpiceSettings)
inline std::shared_ptr< GravityFieldSettings > centralGravityFromSpiceSettings(
		)
{
	return std::make_shared< GravityFieldSettings >( central_spice );
}

//! @get_docstring(sphericalHarmonicsGravitySettings)
inline std::shared_ptr< GravityFieldSettings > sphericalHarmonicsGravitySettings(
		const double gravitationalParameter,
		const double referenceRadius,
        const Eigen::MatrixXd normalizedCosineCoefficients,  // NOTE: entry (i,j) denotes coefficient at degree i and order j
        const Eigen::MatrixXd normalizedSineCoefficients,  // NOTE: entry (i,j) denotes coefficient at degree i and order j
        const std::string& associatedReferenceFrame
		)
{
	return std::make_shared< SphericalHarmonicsGravityFieldSettings >(
			gravitationalParameter, referenceRadius,
			normalizedCosineCoefficients, normalizedSineCoefficients,
            associatedReferenceFrame
            );
}

inline std::shared_ptr< GravityFieldSettings > sphericalHarmonicsGravitySettings(
        const double gravitationalParameter,
        const double referenceRadius,
        const Eigen::Matrix3d& inertiaTensor,
        const Eigen::MatrixXd normalizedCosineCoefficients,  // NOTE: entry (i,j) denotes coefficient at degree i and order j
        const Eigen::MatrixXd normalizedSineCoefficients,  // NOTE: entry (i,j) denotes coefficient at degree i and order j
        const std::string& associatedReferenceFrame
        )
{

    return std::make_shared< SphericalHarmonicsGravityFieldSettings >(
            gravitationalParameter, referenceRadius, inertiaTensor,
            normalizedCosineCoefficients, normalizedSineCoefficients,
            associatedReferenceFrame
            );
}

inline std::shared_ptr< GravityFieldSettings > polyhedronGravitySettings(
        const double density,
        const Eigen::MatrixXd verticesCoordinates,
        const Eigen::MatrixXi verticesDefiningEachFacet,
        const std::string& associatedReferenceFrame,
        const double gravitationalConstant = physical_constants::GRAVITATIONAL_CONSTANT )
{
    return std::make_shared< PolyhedronGravityFieldSettings >(
            gravitationalConstant, density, verticesCoordinates,
            verticesDefiningEachFacet, associatedReferenceFrame);
}

inline std::shared_ptr< GravityFieldSettings > polyhedronGravitySettingsFromMu(
        const double gravitationalParameter,
        const Eigen::MatrixXd verticesCoordinates,
        const Eigen::MatrixXi verticesDefiningEachFacet,
        const std::string& associatedReferenceFrame,
        const double gravitationalConstant = physical_constants::GRAVITATIONAL_CONSTANT )
{
    return std::make_shared< PolyhedronGravityFieldSettings >(
            gravitationalParameter, verticesCoordinates, verticesDefiningEachFacet, associatedReferenceFrame,
            gravitationalConstant );
}

<<<<<<< HEAD
inline std::shared_ptr< GravityFieldSettings > ringGravitySettings(
        const double gravitationalParameter,
        const double ringRadius,
        const std::string& associatedReferenceFrame,
        const bool ellipticIntegralSFromDAndB = true )
{
    return std::make_shared< RingGravityFieldSettings >(
            gravitationalParameter, ringRadius, associatedReferenceFrame, ellipticIntegralSFromDAndB);
}

=======
enum RigidBodyPropertiesType
{
    constant_rigid_body_properties,
    from_function_rigid_body_properties,
    from_gravity_field_rigid_body_properties,
    mass_dependent_rigid_body_properties
};

class RigidBodyPropertiesSettings
{
public:
    RigidBodyPropertiesSettings( const RigidBodyPropertiesType rigidBodyPropertiesType ):
            rigidBodyPropertiesType_( rigidBodyPropertiesType ){ }

    virtual ~RigidBodyPropertiesSettings( ){ }

    RigidBodyPropertiesType getRigidBodyPropertiesType( )
    {
        return rigidBodyPropertiesType_;
    }

protected:

    RigidBodyPropertiesType rigidBodyPropertiesType_;
};

class ConstantRigidBodyPropertiesSettings : public RigidBodyPropertiesSettings
{
public:
    ConstantRigidBodyPropertiesSettings(
        const double mass,
        const Eigen::Vector3d &centerOfMass = Eigen::Vector3d::Constant( TUDAT_NAN ),
        const Eigen::Matrix3d &inertiaTensor = Eigen::Matrix3d::Constant( TUDAT_NAN ) ):
        RigidBodyPropertiesSettings( constant_rigid_body_properties ),
        mass_( mass ),
        centerOfMass_( centerOfMass ),
        inertiaTensor_( inertiaTensor )
    {
    }

    virtual ~ConstantRigidBodyPropertiesSettings( ){ }

    double getMass( )
    {
        return mass_;
    }

    Eigen::Vector3d getCenterOfMass( )
    {
        return centerOfMass_;
    }

    Eigen::Matrix3d getInertiaTensor( )
    {
        return inertiaTensor_;
    }


protected:

    double mass_;

    Eigen::Vector3d centerOfMass_;

    Eigen::Matrix3d inertiaTensor_;
};

class FromFunctionRigidBodyPropertiesSettings : public RigidBodyPropertiesSettings
{
public:
    FromFunctionRigidBodyPropertiesSettings(
        const std::function< double( const double ) > massFunction,
        const std::function< Eigen::Vector3d( const double ) > centerOfMassFunction = nullptr,
        const std::function< Eigen::Matrix3d( const double ) > inertiaTensorFunction = nullptr):
        RigidBodyPropertiesSettings( from_function_rigid_body_properties ),
        massFunction_( massFunction ),
        centerOfMassFunction_( centerOfMassFunction ),
        inertiaTensorFunction_( inertiaTensorFunction )
    {
    }

    virtual ~FromFunctionRigidBodyPropertiesSettings( ){ }

    std::function< double( const double ) > getMassFunction( )
    {
        return massFunction_;
    }

    std::function< Eigen::Vector3d( const double ) > getCenterOfMassFunction( )
    {
        return centerOfMassFunction_;
    }

    std::function< Eigen::Matrix3d( const double ) > getInertiaTensorFunction( )
    {
        return inertiaTensorFunction_;
    }


protected:

    std::function< double( const double ) > massFunction_;

    std::function< Eigen::Vector3d( const double ) > centerOfMassFunction_;

    std::function< Eigen::Matrix3d( const double ) > inertiaTensorFunction_;
};

class MassDependentMassDistributionSettings : public RigidBodyPropertiesSettings
{
public:
    MassDependentMassDistributionSettings(
        const double currentMass,
        const std::function< Eigen::Vector3d( const double ) > centerOfMassFunction,
        const std::function< Eigen::Matrix3d( const double ) > inertiaTensorFunction ):
        RigidBodyPropertiesSettings( mass_dependent_rigid_body_properties ),
        currentMass_( currentMass ),
        centerOfMassFunction_( centerOfMassFunction ),
        inertiaTensorFunction_( inertiaTensorFunction )
    {
    }

    virtual ~MassDependentMassDistributionSettings( ){ }

    double getCurrentMass( )
    {
        return currentMass_;
    }

    std::function< Eigen::Vector3d( const double ) > getCenterOfMassFunction( )
    {
        return centerOfMassFunction_;
    }

    std::function< Eigen::Matrix3d( const double ) > getInertiaTensorFunction( )
    {
        return inertiaTensorFunction_;
    }


protected:

    double currentMass_;

    std::function< Eigen::Vector3d( const double ) > centerOfMassFunction_;

    std::function< Eigen::Matrix3d( const double ) > inertiaTensorFunction_;
};

inline std::shared_ptr< RigidBodyPropertiesSettings > constantRigidBodyPropertiesSettings(
    const double mass,
    const Eigen::Vector3d &centerOfMass = Eigen::Vector3d::Constant( TUDAT_NAN ),
    const Eigen::Matrix3d &inertiaTensor = Eigen::Matrix3d::Constant( TUDAT_NAN ) )
{
    return std::make_shared< ConstantRigidBodyPropertiesSettings >(
        mass, centerOfMass, inertiaTensor );
}

inline std::shared_ptr< RigidBodyPropertiesSettings > fromFunctionRigidBodyPropertiesSettings(
    const std::function< double( const double ) > massFunction,
    const std::function< Eigen::Vector3d( const double ) > centerOfMassFunction = nullptr,
    const std::function< Eigen::Matrix3d( const double ) > inertiaTensorFunction = nullptr )
{
    return std::make_shared< FromFunctionRigidBodyPropertiesSettings >(
        massFunction, centerOfMassFunction, inertiaTensorFunction );
}

inline std::shared_ptr< RigidBodyPropertiesSettings > massDependentMassDistributionSettings(
    const double currentMass,
    const std::function< Eigen::Vector3d( const double ) > centerOfMassFunction,
    const std::function< Eigen::Matrix3d( const double ) > inertiaTensorFunction )
{
    return std::make_shared< MassDependentMassDistributionSettings >(
        currentMass, centerOfMassFunction, inertiaTensorFunction );
}

std::shared_ptr< RigidBodyProperties > createRigidBodyProperties(
    const std::shared_ptr<RigidBodyPropertiesSettings> rigidBodyPropertiesSettings,
    const std::string& body,
    const SystemOfBodies& bodies );
>>>>>>> 3e443f2c
} // namespace simulation_setup

} // namespace tudat

#endif // TUDAT_CREATEGRAVITYFIELD_H<|MERGE_RESOLUTION|>--- conflicted
+++ resolved
@@ -824,7 +824,6 @@
             gravitationalConstant );
 }
 
-<<<<<<< HEAD
 inline std::shared_ptr< GravityFieldSettings > ringGravitySettings(
         const double gravitationalParameter,
         const double ringRadius,
@@ -835,7 +834,6 @@
             gravitationalParameter, ringRadius, associatedReferenceFrame, ellipticIntegralSFromDAndB);
 }
 
-=======
 enum RigidBodyPropertiesType
 {
     constant_rigid_body_properties,
@@ -1016,7 +1014,7 @@
     const std::shared_ptr<RigidBodyPropertiesSettings> rigidBodyPropertiesSettings,
     const std::string& body,
     const SystemOfBodies& bodies );
->>>>>>> 3e443f2c
+
 } // namespace simulation_setup
 
 } // namespace tudat
