--- conflicted
+++ resolved
@@ -9,10 +9,6 @@
  */
 
 #define BOOST_TEST_DYN_LINK
-<<<<<<< HEAD
-#define BOOST_TEST_DYN_LINK
-=======
->>>>>>> 5dec4e17
 #define BOOST_TEST_MAIN
 
 #include <string>
